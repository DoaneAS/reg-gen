###################################################################################################
# Libraries
###################################################################################################

# Python
from __future__ import print_function
import sys
import time
from random import seed

# Internal
<<<<<<< HEAD
from .. import __version__
from ..Util import PassThroughOptionParser, ErrorHandler, MotifData, GenomeData, ImageData, Html, npath
from ..ExperimentalMatrix import ExperimentalMatrix
from ..GeneSet import GeneSet
from ..GenomicRegionSet import GenomicRegionSet
from ..GenomicRegion import GenomicRegion
from ..AnnotationSet import AnnotationSet
from .Motif import Motif, Thresholds
from .Match import match_single, match_multiple
from .Statistics import multiple_test_correction, get_fisher_dict
from .Util import Input, Result

# External
from pysam import Fastafile
from fisher import pvalue
=======
from rgt import __version__
from rgt.Util import ErrorHandler
from Match import main_matching
from Enrichment import main_enrichment
>>>>>>> cf172004

"""
Motif matching and enrichment based on motif PSSM. Can perform either Matching (finds all putative
Motif Predicted Binding Sites for a set of motifs and genomic regions) or Enrichment
(assigns statistical significance to each found MPBS using fisher test on target and background).

Authors: Eduardo G. Gusmao, Fabio Ticconi
"""


def main():
    start = time.time()

    ###################################################################################################
    # Processing Input Arguments
    ###################################################################################################

    # Parameters
    seed(42)
    usage_message = ("\n--------------------------------------------------\n"
                     "The motif analysis program performs various motif-based analyses. "
                     "In order to use these tools, please type: \n\n"
                     "%prog [analysis type] [options]\n\n"
                     "Where [analysis type] refers to the type of the motif analysis performed "
                     "and [options] are the analysis-specific arguments.\n\n"
                     "Below you can find all current available analysis types. "
                     "To check the analyses specific options, please use:\n\n"
                     "%prog [analysis type] -h\n\n"
                     "For more information, please refer to our wiki:\n\n"
                     "https://code.google.com/p/reg-gen/wiki/RegGen\n\n"
                     "--------------------------------------------------\n\n"
                     "Options:\n"
                     "--version     show program's version number and exit.\n"
                     "-h, --help    show this help message and exit.\n"
                     "--matching    Performs motif matching analysis.\n"
                     "--enrichment  Performs motif enrichment analysis.\n")
    version_message = "Motif Analysis - Regulatory Analysis Toolbox (RGT). Version: " + str(__version__)

    # Processing Help/Version Options
    if len(sys.argv) <= 1 or sys.argv[1] == "-h" or sys.argv[1] == "--help":
        print(usage_message)
        sys.exit(0)
    elif sys.argv[1] == "--version":
        print(version_message)
        sys.exit(0)

    # Initializing Error Handler
    err = ErrorHandler()

    ###################################################################################################
    # Redirecting to Specific Functions
    ###################################################################################################

    # Redirecting Loop
    if sys.argv[1] == "--matching":
        main_matching()
    elif sys.argv[1] == "--enrichment":
        main_enrichment()
    else:
        err.throw_error("MOTIF_ANALYSIS_OPTION_ERROR")

    print("Completed in", time.time() - start, "seconds")

    ###################################################################################################
    # Heatmap
    ###################################################################################################

    # TODO

    ###################################################################################################
    # Network
    ###################################################################################################

    # TODO

    if __name__ == "__main__":
        main()<|MERGE_RESOLUTION|>--- conflicted
+++ resolved
@@ -4,33 +4,19 @@
 
 # Python
 from __future__ import print_function
+import os
 import sys
+from glob import glob
 import time
 from random import seed
+from optparse import OptionGroup
+from shutil import copy
 
 # Internal
-<<<<<<< HEAD
 from .. import __version__
-from ..Util import PassThroughOptionParser, ErrorHandler, MotifData, GenomeData, ImageData, Html, npath
-from ..ExperimentalMatrix import ExperimentalMatrix
-from ..GeneSet import GeneSet
-from ..GenomicRegionSet import GenomicRegionSet
-from ..GenomicRegion import GenomicRegion
-from ..AnnotationSet import AnnotationSet
-from .Motif import Motif, Thresholds
-from .Match import match_single, match_multiple
-from .Statistics import multiple_test_correction, get_fisher_dict
-from .Util import Input, Result
-
-# External
-from pysam import Fastafile
-from fisher import pvalue
-=======
-from rgt import __version__
-from rgt.Util import ErrorHandler
-from Match import main_matching
-from Enrichment import main_enrichment
->>>>>>> cf172004
+from ..Util import ErrorHandler
+from .Match import main_matching
+from .Enrichment import main_enrichment
 
 """
 Motif matching and enrichment based on motif PSSM. Can perform either Matching (finds all putative
