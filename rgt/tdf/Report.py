# Python Libraries
from __future__ import print_function
from __future__ import division
import os
import numpy
import natsort
import matplotlib
import matplotlib.pyplot as plt
import matplotlib.patches as patches
from matplotlib.ticker import MaxNLocator
from collections import OrderedDict
from matplotlib.ticker import FuncFormatter
<<<<<<< HEAD
from ..SequenceSet import SequenceSet
from ..GenomicRegionSet import GenomicRegionSet
from ..Util import Html, SequenceType
=======
from rgt.SequenceSet import SequenceSet
from rgt.GenomicRegionSet import GenomicRegionSet
from rgt.Util import Html, SequenceType
>>>>>>> cf172004

# Color code for all analysis
target_color = "mediumblue"
nontarget_color = "darkgrey"
sig_color = "powderblue"

def uniq(seq):
    seen = set()
    seen_add = seen.add
    return [ x for x in seq if not (x in seen or seen_add(x))]

def read_ac(path, cut_off, rnalen):
    """Read the RNA accessibility file and output its positions and values

    The file should be a simple table with two columns:
    The first column is the position and the second one is the value
    '#' will be skipped

    """
    access = []
    with open(path) as f:
        i = 0
        while i < rnalen:
            for line in f:
                line = line.split()
                if not line:
                    continue
                elif line[0][0] == "#":
                    continue
                elif len(line) < 2:
                    continue
                else:
                    v = line[1]
                    if v == "NA":
                        access.append(0)
                    else:
                        try:
                            v = 2 ** (-float(v))
                        except:
                            continue
                        if v >= cut_off:
                            access.append(1)
                        else:
                            access.append(0)
                    i += 1
    return access

def value2str(value):
    if isinstance(value, str):
        try: value = float(value)
        except: return value
    if value == 0: return "0"
    if isinstance(value, int): return str(value)
    elif isinstance(value, float):
        if abs(value) >= 1000:
            try: r = "{}".format(int(value))
            except: r = "Inf"
        elif 1000 > abs(value) > 10: r = "{:.1f}".format(value)
        elif 10 > abs(value) >= 1: r = "{:.2f}".format(value)
        elif 1 > abs(value) >= 0.05: r = "{:.2f}".format(value)
        elif 0.05 > abs(value) > 0.0001: r = "{:.4f}".format(value)
        else: r = "{:.1e}".format(value)
        return r


def rank_array(a):
    try:
        a = numpy.array(a)
    except:
        a = numpy.array([float(b) for b in a])
    sa = numpy.searchsorted(numpy.sort(a), a)
    return sa

def region_link_internet(organism, region):
    ani = None
    if organism == "hg19":
        ani = "human"
    elif organism == "hg38":
        ani = "human"
    elif organism == "mm9":
        ani = "mouse"
    if ani:
        region_link = "".join(['<a href="http://genome.ucsc.edu/cgi-bin/hgTracks?db=', organism,
                               "&position=", region.chrom, "%3A", str(region.initial), "-",
                               str(region.final), '" style="text-align:left" target="_blank">',
                               region.toString(space=False), '</a>'])
    else:
        if organism == "tair10":
            region_link = "".join(
                ['<a href="http://tairvm17.tacc.utexas.edu/cgi-bin/gb2/gbrowse/arabidopsis/?name=',
                 region.chrom, "%3A", str(region.initial), "..", str(region.final),
                 '" target="_blank">',
                 region.toString(space=False), '</a>'])
        else:
            region_link = region.toString(space=False)
    return region_link


def split_gene_name(gene_name, org):
    if gene_name == None:
        return ""
    if gene_name[0:2] == "chr":
        return gene_name

    if org == "hg19":
        ani = "Homo_sapiens"
    elif org == "hg38":
        ani = "Homo_sapiens"
    elif org == "mm9":
        ani = "Mus_musculus"
    else:
        ani = None

    if not ani:
        if org == "tair10":
            p1 = "".join(['<a href="https://www.arabidopsis.org/servlets/TairObject?name=', gene_name,
                          '&type=locus" target="_blank">', gene_name, '</a>'])
            return p1
        else:
            return gene_name
    else:
        p1 = '<a href="http://www.ensembl.org/' + ani + \
             "/Gene/Summary?g="
        p2 = '" target="_blank">'
        p3 = '</a>'

        if ":" in gene_name:
            genes = gene_name.split(":")
            genes = list(set(genes))
            result = []
            c = 0
            for i, g in enumerate(genes):
                if "(" in g:
                    d = g.partition('(')[2].partition(')')[0]
                    g = g.partition('(')[0]
                    if "-" in d:
                        result.insert(0, p1 + g + p2 + g + p3 + "(" + d + ")")
                    else:
                        result.append(p1 + g + p2 + g + p3 + "(" + d + ")")
                else:
                    c += 1
                    if c < 6:
                        result.append(p1 + g + p2 + g + p3)

            result = ",".join(result)

        elif gene_name == ".":
            result = "none"

        else:
            if "(" in gene_name:
                d = gene_name.partition('(')[2].partition(')')[0]
                g = gene_name.partition('(')[0]
                result = p1 + g + p2 + g + p3 + "(" + d + ")"
            else:
                result = p1 + gene_name + p2 + gene_name + p3

        return result



class Report(object):
    def __init__(self, pars, input, triplexes, stat):
        self.pars = pars
        self.input = input
        self.triplexes = triplexes
        self.stat = stat
        self.link_d = OrderedDict()

    def plot_lines(self, tpx, ylabel, linelabel, filename):
        """Generate the plots for demonstration of RBS

                rna:     File path to the RNA sequence in FASTA format
                dir:     Directory where the figure is saved
                ac:      RNA accessibility data.
                """
        rnas = SequenceSet(name="rna", seq_type=SequenceType.RNA)
        rnas.read_fasta(self.pars.r)

        rna_len = rnas.total_len()
        self.triplexes.autobinding.rna_track(rnalen=rna_len)

        self.lineplot(tpx=tpx, rnalen=rna_len, rnaname=self.pars.rn, dirp=self.pars.o,
                      sig_region=self.stat.sig_DBD, cut_off=self.pars.ccf, log=self.pars.log,
                      ylabel=ylabel, linelabel=linelabel, filename=filename,
                      ac=self.triplexes.autobinding.rna_track, showpa=self.pars.showpa,
                      exons=self.input.rna.regions)

    def lineplot(self, tpx, rnalen, rnaname, dirp, sig_region, cut_off, log, ylabel, linelabel,
                 filename, ac=None, showpa=False, exons=None):
        # Plotting
        f, ax = plt.subplots(1, 1, dpi=300, figsize=(6, 4))

        # Extract data points
        x = range(rnalen)
        # print(rnalen)
        if log:
            all_y = [1] * rnalen
            p_y = [1] * rnalen
            a_y = [1] * rnalen
        else:
            all_y = [0] * rnalen
            p_y = [0] * rnalen
            a_y = [0] * rnalen

        tpx.remove_duplicates_by_dbs()
        for rd in tpx:
            # print(str(rd.rna.initial), str(rd.rna.final))
            if rd.rna.orientation == "P":
                for i in range(rd.rna.initial, rd.rna.final):
                    p_y[i] += 1
                    all_y[i] += 1
            if rd.rna.orientation == "A":
                for i in range(rd.rna.initial, rd.rna.final):
                    a_y[i] += 1
                    all_y[i] += 1
        # Log
        if log:
            all_y = numpy.log(all_y)
            p_y = numpy.log(p_y)
            a_y = numpy.log(a_y)
            max_y = max(all_y) + 0.5
            min_y = 1
            ylabel += "(log10)"
        else:
            max_y = float(max(all_y) * 1.1)
            min_y = 0

        if ac:
            min_y = float(max_y * (-0.09))

        # Plotting
        for rbs in sig_region:
            rect = patches.Rectangle(xy=(rbs.initial, 0), width=len(rbs), height=max_y, facecolor=sig_color,
                                     edgecolor="none", alpha=0.5, lw=None, label="Significant DBD")
            ax.add_patch(rect)

        lw = 1.5
        if showpa:
            ax.plot(x, all_y, color=target_color, alpha=1, lw=lw, label="Parallel + Anti-parallel")
            ax.plot(x, p_y, color="purple", alpha=1, lw=lw, label="Parallel")
            ax.plot(x, a_y, color="dimgrey", alpha=.8, lw=lw, label="Anti-parallel")
        else:
            ax.plot(x, all_y, color="mediumblue", alpha=1, lw=lw, label=linelabel)

        # RNA accessbility
        if ac:
            if isinstance(ac, list):
                n_value = ac
            else:
                n_value = read_ac(ac, cut_off, rnalen=rnalen)
            drawing = False
            for i in x:
                if n_value[i] > 0:
                    if drawing:
                        continue
                    else:
                        last_i = i
                        drawing = True
                elif drawing:
                    ax.add_patch(patches.Rectangle((last_i, min_y), i - last_i, -min_y,
                                                   fill=True, color="silver", snap=False, linewidth=0,
                                                   label="Autobinding"))
                    drawing = False
                else:
                    continue

        # Legend
        handles, labels = ax.get_legend_handles_labels()
        legend_h = []
        legend_l = []
        for uniqlabel in uniq(labels):
            legend_h.append(handles[labels.index(uniqlabel)])
            legend_l.append(uniqlabel)
        ax.legend(legend_h, legend_l,
                  bbox_to_anchor=(0., 1.02, 1., .102), loc=2, mode="expand", borderaxespad=0.,
                  prop={'size': 9}, ncol=3)

        # XY axis
        ax.set_xlim(left=0, right=rnalen)
        ax.set_ylim([min_y, max_y])
        for tick in ax.xaxis.get_major_ticks(): tick.label.set_fontsize(9)
        for tick in ax.yaxis.get_major_ticks(): tick.label.set_fontsize(9)
        ax.set_xlabel(rnaname + " sequence (bp)", fontsize=9)

        ax.set_ylabel(ylabel, fontsize=9, rotation=90)

        if None:
            if exons and len(exons) > 1:
                w = 0
                i = 0
                h = (max_y - min_y) * 0.02

                for exon in exons:
                    l = abs(exon[2] - exon[1])

                    # print([i,l,w])
                    # ax.axvline(x=w, color="gray", alpha=0.5, zorder=100)
                    if i % 2 == 0:
                        rect = matplotlib.patches.Rectangle((w, max_y - h), l, h, color="moccasin")
                    else:
                        rect = matplotlib.patches.Rectangle((w, max_y - h), l, h, color="gold")
                    ax.add_patch(rect)
                    i += 1
                    w += l
                ax.text(rnalen * 0.01, max_y - 2 * h, "exon boundaries", fontsize=5, color='black')

        f.tight_layout(pad=1.08, h_pad=None, w_pad=None)

        f.savefig(os.path.join(dirp, filename), facecolor='w', edgecolor='w',
                  bbox_extra_artists=(plt.gci()), bbox_inches='tight', dpi=300)
        # PDF
        for tick in ax.xaxis.get_major_ticks():
            tick.label.set_fontsize(12)
        for tick in ax.yaxis.get_major_ticks():
            tick.label.set_fontsize(12)
        ax.xaxis.label.set_size(14)
        ax.yaxis.label.set_size(14)
        ax.legend(legend_h, legend_l,
                  bbox_to_anchor=(0., 1.02, 1., .102), loc=2, mode="expand", borderaxespad=0.,
                  prop={'size': 12}, ncol=3)
        # pp = PdfPages(os.path.splitext(os.path.join(dirp,filename))[0] +'.pdf')
        # pp.savefig(f,  bbox_inches='tight') # bbox_extra_artists=(plt.gci()),
        # pp.close()

    def barplot(self, filename, dbs=False):
        """Generate the barplot to show the difference between target promoters and non-target promoters"""

        def to_percent(y, position):
            # Ignore the passed in position. This has the effect of scaling the default
            # tick locations.
            s = str(100 * y)
            return s + '%'

        f, ax = plt.subplots(1, 1, dpi=300, figsize=(6, 4))
        ind = range(len(self.stat.rbss))
        width = 0.35

        if not dbs:
            propor_de = [float(b[0]) / len(self.input.dna.target_regions) for b in self.stat.frequency["promoters"]["de"].values()]
            propor_nde = [float(b[0]) / len(self.input.dna.nontarget_regions) for b in self.stat.frequency["promoters"]["nde"].values()]
        else:
            propor_de = [float(b[0]) / (b[0] + b[1]) for b in self.stat.frequency["hits"]["de"].values()]
            propor_nde = [float(b[0]) / (b[0] + b[1]) for b in self.stat.frequency["hits"]["nde"].values()]

        max_y = max([max(propor_de), max(propor_nde)]) * 1.2

        # Plotting
        rect = patches.Rectangle(xy=(1, 0), width=0.8, height=max_y, facecolor=sig_color,
                                 edgecolor="none", alpha=0.5, lw=None, label="Significant DBD")
        for i, rbs in enumerate(self.stat.rbss):
            if rbs in self.stat.sig_DBD:
                rect = patches.Rectangle(xy=(i + 0.05, 0), width=0.9, height=max_y, facecolor=sig_color,
                                         edgecolor="none", alpha=0.5, lw=None, label="Significant DBD")
                ax.add_patch(rect)

        rects_de = ax.bar([i + 0.325 for i in ind], propor_de, width, color=target_color,
                          edgecolor="none", label="Target promoters")
        rects_nde = ax.bar([i + 0.325 + width for i in ind], propor_nde, width, color=nontarget_color,
                           edgecolor="none", label="Non-target promoters")

        # Legend
        tr_legend, = plt.plot([1, 1], color=target_color, linewidth=6, alpha=1)
        ntr_legend, = plt.plot([1, 1], color=nontarget_color, linewidth=6, alpha=1)
        ax.legend([tr_legend, ntr_legend, rect], ["Target promoters", "Non-target promoters", "Significant DBD"],
                  bbox_to_anchor=(0., 1.02, 1., .102), loc=2, mode="expand", borderaxespad=0.,
                  prop={'size': 9}, ncol=3)
        tr_legend.set_visible(False)
        ntr_legend.set_visible(False)

        tick_size = 8
        # Y axis
        ax.set_ylim([0, max_y])
        formatter = FuncFormatter(to_percent)
        # Set the formatter
        ax.yaxis.set_major_formatter(formatter)
        ax.tick_params(axis='y', which='both', left='on', right='off', labelbottom='off')
        for tick in ax.yaxis.get_major_ticks(): tick.label.set_fontsize(9)
        ax.set_ylabel("Proportion of promoters (%)", fontsize=9, rotation=90)

        # X axis
        ax.set_xlim([0, len(self.stat.rbss)])
        ax.tick_params(axis='x', which='both', bottom='off', top='off', labelbottom='on')
        ax.set_xticks([i + 0.5 for i in range(len(self.stat.rbss))])
        ax.set_xticklabels([dbd.str_rna(pa=False) for dbd in self.stat.rbss], rotation=35,
                           ha="right", fontsize=tick_size)
        for spine in ['top', 'right']:
            ax.spines[spine].set_visible(False)

        for tick in ax.xaxis.get_major_ticks(): tick.label.set_fontsize(9)
        ax.set_xlabel(self.pars.rn + " DNA Binding Domains", fontsize=9)

        f.tight_layout(pad=1.08, h_pad=None, w_pad=None)
        f.savefig(os.path.join(self.pars.o, filename), facecolor='w', edgecolor='w',
                  bbox_extra_artists=(plt.gci()), bbox_inches='tight', dpi=300)
        # PDF
        # for tick in ax.xaxis.get_major_ticks():
        #     tick.label.set_fontsize(12)
        # for tick in ax.yaxis.get_major_ticks():
        #     tick.label.set_fontsize(12)
        # ax.xaxis.label.set_size(14)
        # ax.yaxis.label.set_size(14)
        # pp = PdfPages(os.path.splitext(os.path.join(self.pars.o, filename))[0] + '.pdf')
        # pp.savefig(f, bbox_extra_artists=(plt.gci()), bbox_inches='tight')
        # pp.close()

    def boxplot(self, filename, matrix, sig_region, truecounts, sig_boolean, ylabel):
        """Generate the visualized plot"""
        tick_size = 8
        label_size = 9

        f, ax = plt.subplots(1, 1, dpi=300, figsize=(6, 4))
        max_y = int(max([matrix.max()] + truecounts) * 1.1) + 1
        min_y = max(int(matrix.min() * 0.9) - 1, 0)

        # Significant DBD
        rect = patches.Rectangle(xy=(1, 0), width=0.8, height=max_y, facecolor=sig_color,
                                 edgecolor="none", alpha=0.5, lw=None, label="Significant DBD")
        for i, r in enumerate(sig_boolean):
            if r:
                rect = patches.Rectangle(xy=(i + 0.6, min_y), width=0.8, height=max_y, facecolor=sig_color,
                                         edgecolor="none", alpha=0.5, lw=None, label="Significant DBD")
                ax.add_patch(rect)

        # Plotting

        bp = ax.boxplot(matrix.transpose(), notch=False, sym='o', vert=True,
                        whis=1.5, positions=None, widths=None,
                        patch_artist=True, bootstrap=None)
        z = 10
        plt.setp(bp['boxes'], color=nontarget_color, alpha=1, edgecolor="none")
        plt.setp(bp['whiskers'], color='black', linestyle='-', linewidth=1, zorder=z, alpha=1)
        plt.setp(bp['fliers'], markerfacecolor='gray', color='white', alpha=0.3, markersize=1.8, zorder=z)
        plt.setp(bp['caps'], color='white', zorder=-1)
        plt.setp(bp['medians'], color='black', linewidth=1.5, zorder=z + 1)

        # Plot target regions
        plt.plot(range(1, len(self.stat.rbss) + 1), truecounts, markerfacecolor=target_color,
                 marker='o', markersize=5, linestyle='None', markeredgecolor="white", zorder=z + 5)

        ax.set_xlabel(self.pars.rn + " DNA Binding Domains", fontsize=label_size)
        ax.set_ylabel(ylabel, fontsize=label_size, rotation=90)

        ax.set_ylim([min_y, max_y])
        ax.yaxis.set_major_locator(MaxNLocator(integer=True))

        ax.set_xticklabels([dbd.str_rna(pa=False) for dbd in self.stat.rbss], rotation=35,
                           ha="right", fontsize=tick_size)
        for tick in ax.yaxis.get_major_ticks(): tick.label.set_fontsize(tick_size)

        for spine in ['top', 'right']:
            ax.spines[spine].set_visible(False)
        ax.tick_params(axis='x', which='both', bottom='off', top='off', labelbottom='on')
        ax.tick_params(axis='y', which='both', left='on', right='off', labelbottom='off')

        # Legend
        dot_legend, = plt.plot([1, 1], color=target_color, marker='o', markersize=5, markeredgecolor="white",
                               linestyle='None')
        bp_legend, = plt.plot([1, 1], color=nontarget_color, linewidth=6, alpha=1)

        ax.legend([dot_legend, bp_legend, rect], ["Target Regions", "Non-target regions", "Significant DBD"],
                  bbox_to_anchor=(0., 1.02, 1., .102), loc=2, mode="expand", borderaxespad=0.,
                  prop={'size': 9}, ncol=3, numpoints=1)
        bp_legend.set_visible(False)
        dot_legend.set_visible(False)

        # f.tight_layout(pad=1.08, h_pad=None, w_pad=None)
        f.savefig(os.path.join(self.pars.o, filename), facecolor='w', edgecolor='w',
                  bbox_extra_artists=(plt.gci()), bbox_inches='tight', dpi=300)
        # PDF
        for tick in ax.xaxis.get_major_ticks():
            tick.label.set_fontsize(12)
        for tick in ax.yaxis.get_major_ticks():
            tick.label.set_fontsize(12)
        ax.xaxis.label.set_size(14)
        ax.yaxis.label.set_size(14)

        # pp = PdfPages(os.path.join(dir, filename + '.pdf'))
        # pp.savefig(f, bbox_extra_artists=(plt.gci()), bbox_inches='tight')
        # pp.close()

    def gen_html_promotertest(self):
        align = 50
        dir_name = os.path.basename(self.pars.o)
        # check_dir(directory)
        html_header = "Promoter Test: " + dir_name

        self.link_d["RNA"] = "index.html"
        self.link_d["Sig promoters"] = "spromoters.html"
        self.link_d["All promoters"] = "promoters.html"
        self.link_d["Autobinding"] = "autobinding.html"
        self.link_d["Parameters"] = "parameters.html"

        #############################################################
        # Index main page
        #############################################################
        html = Html(name=html_header, links_dict=self.link_d,
                    fig_dir=os.path.join(os.path.dirname(self.pars.o), "style"),
                    fig_rpath="../style", RGT_header=False, other_logo="TDF", homepage="../index.html")

        html.add_figure(self.pars.rn+"_lineplot.png", align="left", width="45%",
                        more_images=[self.pars.rn+"_barplot.png"])

        if self.pars.showdbs:
            html.add_figure("plot_dbss.png", align="left", width="45%", more_images=["bar_dbss.png"])

        # Table of merged TBS on promoters
        if self.pars.showdbs:
            header_list = [["", "", "Promoters", None, None, None, None, None, "DBSs", None, None, None, None, None],
                           ["#", "DBD",
                            "Target Promoter", None, "Non-target Promoter", None, "Statistics", None,
                            "Target Promoter", None, "Non-target Promoter", None, "Statistics", None],
                           [" ", " ",
                            "with DBS", "without DBS", "with DBS", "without DBS", "OR", "<i>p</i>-value",
                            "No. DBSs", "Other DBSs", "No. DBSs", "Other DBSs", "OR", "<i>p</i>-value"]]
            header_titles = [["", "", "Statistics on promoter level", None, None, None, None, None,
                              "Statistics on DBS level", None, None, None, None, None],
                             ["Rank of the talbe",
                              "DNA Binding Domain which is the functional region on RNA.",
                              "Promoters of the differential expression genes.", None,
                              "Promoters of the non-differential expression genes.", None,
                              "Statistics based on promoters", None,
                              "Promoters of the differential expression genes.", None,
                              "Promoters of the non-differential expression genes.", None,
                              "Statistics based on DBSs", None],
                             ["",
                              "",
                              "Number of target promoters which contain DBSs (DNA Binding Sites).",
                              "Number of target promoters which don't contain DBSs (DNA Binding Sites).",
                              "Number of non-target promoters which contain DBSs (DNA Binding Sites).",
                              "Number of non-target promoters which don't contain DBSs (DNA Binding Sites).",
                              "Odds Ratio", "P-value",
                              "Number of DBSs found in the target promoters.",
                              "Number of DBSs not found in the target promoters.",
                              "Number of DBSs found in the non-target promoters.",
                              "Number of DBSs not found in the non-target promoters.",
                              "Odds Ratio", "P-value"]
                             ]
            border_list = [" style=\"border-right:1pt solid gray\"",
                           " style=\"border-right:1pt solid gray\"", "",
                           " style=\"border-right:1pt solid gray\"", "",
                           " style=\"border-right:1pt solid gray\"", "",
                           " style=\"border-right:2pt solid gray\"", "",
                           " style=\"border-right:1pt solid gray\"", "",
                           " style=\"border-right:1pt solid gray\"", "",
                           " style=\"border-right:1pt solid gray\""]
        else:
            header_list = [["#", "DBD", "Target Promoter", None, "Non-target Promoter", None, "Statistics", None, "Autobinding"],
                           [" ", " ", "with DBS", "without DBS", "with DBS", "without DBS", "OR", "<i>p</i>", "Number"]]
            header_titles = [["Rank of the talbe",
                              "DNA Binding Domain which is the functional region on RNA.",
                              "Promoters of the differential expression genes.", None,
                              "Promoters of the non-differential expression genes.", None,
                              "Statistics based on promoters", None, "The RNA regions which bind to themselves"],
                             ["",
                              "",
                              "Number of target promoters which contain DBSs (DNA Binding Sites).",
                              "Number of target promoters which don't contain DBSs (DNA Binding Sites).",
                              "Number of non-target promoters which contain DBSs (DNA Binding Sites).",
                              "Number of non-target promoters which don't contain DBSs (DNA Binding Sites).",
                              "Odds Ratio", "P-value", "Number"]
                             ]
            border_list = ["style=\"border-right:1pt solid gray\"",
                           "style=\"border-right:1pt solid gray\"", "",
                           "style=\"border-right:1pt solid gray\"", "",
                           "style=\"border-right:1pt solid gray\"", "",
                           "style=\"border-right:1pt solid gray\"",
                           "style=\"border-right:1pt solid gray\""]

        type_list = 'ssssssssssssssssssss'
        col_size_list = [20] * 20
        data_table = []
        rank = 0
        self.topDBD = ["-", 1]

        for rbs in self.stat.frequency["promoters"]["de"]:
            if self.stat.frequency["promoters"]["de"][rbs][0] < self.pars.ccf: continue
            rank += 1
            if self.stat.pvalue[rbs] < self.pars.a:
                p_promoter = "<font color=\"red\">%s</font>" % (value2str(self.stat.pvalue[rbs]))
            else:
                p_promoter = value2str(self.stat.pvalue[rbs])

            if self.pars.showdbs:
                if self.stat.hpvalue[rbs] < self.pars.a:
                    p_hit = "<font color=\"red\">%s</font>" % (value2str(self.stat.hpvalue[rbs]))
                else:
                    p_hit = value2str(self.stat.hpvalue[rbs])

            try:
                if self.stat.pvalue[rbs] < self.topDBD[1]:
                    self.topDBD = [rbs.str_rna(pa=False), self.stat.pvalue[rbs]]
            except:
                self.topDBD = [rbs.str_rna(pa=False), self.stat.pvalue[rbs]]

            new_row = [str(rank),
                       rbs.str_rna(pa=False),
                       '<a href="dbds_promoters.html#%s" style="text-align:left">%s</a>' %
                       (rbs.str_rna(), value2str(self.stat.frequency["promoters"]["de"][rbs][0])),
                       value2str(self.stat.frequency["promoters"]["de"][rbs][1]),
                       value2str(self.stat.frequency["promoters"]["nde"][rbs][0]),
                       value2str(self.stat.frequency["promoters"]["nde"][rbs][1]),
                       value2str(self.stat.oddsratio[rbs]),
                       p_promoter,
                       '<a href="autobinding.html">' +
                       str(len(self.triplexes.autobinding.merged_dict[rbs]))+ '</a>']
            if self.pars.showdbs:
                new_row += [value2str(self.stat.frequency["hits"]["de"][rbs][0]),
                            value2str(self.stat.frequency["hits"]["de"][rbs][1]),
                            value2str(self.stat.frequency["hits"]["nde"][rbs][0]),
                            value2str(self.stat.frequency["hits"]["nde"][rbs][1]),
                            value2str(self.stat.hoddsratio[rbs]),
                            p_hit]

            data_table.append(new_row)
        # data_table = sorted(data_table, key=lambda x: x[-1])
        # data_table = sorted(data_table, key=lambda x: float(x[-1]))
        html.add_zebra_table(header_list, col_size_list, type_list, data_table, align=align, cell_align="left",
                             header_titles=header_titles, border_list=border_list, sortable=True)
        html.add_heading("Notes")
        html.add_list(["DBD stands for functional DNA Binding Domain on RNA.",
                       "RBS stands for RNA Binding Site on RNA.",
                       "DBS stands for DNA Binding Site on DNA."])
        ####
        html.add_fixed_rank_sortable()
        html.write(os.path.join(self.pars.o, "index.html"))

        #############################################################
        # RNA subpage: Profile of targeted promoters for each merged DNA Binding Domain
        #############################################################

        # dbds_promoters.html

        html = Html(name=html_header, links_dict=self.link_d,  # fig_dir=os.path.join(directory,"style"),
                    fig_rpath="../style", RGT_header=False, other_logo="TDF", homepage="../index.html")

        if self.input.dna.scores:
            if self.pars.scoreh and self.input.dna.de_gene:
                score_header = [self.input.dna.de_gene.cond[0]]
            else:
                score_header = ["Fold Change Score"]

            header_list = ["#", "Promoter", "Gene", "DBSs counts", "DBS coverage"]
            header_list += score_header
            header_list += ["Sum of Ranks"]
            header_titles = ["", "Target promoters", "Gene symbol",
                             "Number of DNA Binding sites locating within the promoter",
                             "The proportion of promoter covered by binding sites"]
            header_titles += ["Scores loaded by their absolute values from gene list or BED input. If there is annotation error for the gene names, it shows zero instead."] * len(
                score_header)
            header_titles += ["Sum up the ranks from left-hand side columns"]

        else:
            header_list = ["#", "Promoter", "Gene", "DBSs Count", "DBS coverage", "Sum of Ranks"]

            header_titles = ["", "Target promoters", "Gene symbol",
                             "Number of DNA Binding sites locating within the promoter",
                             "The proportion of promoter covered by binding sites",
                             "Sum up the ranks from left-hand side columns"]

        for rbsm in self.stat.frequency["promoters"]["de"]:
            html.add_heading("DNA Binding Domain: " + rbsm.str_rna(), idtag=rbsm.str_rna())
            data_table = []
            # Calculate the ranking
            # rank_array
            rank_count = len(self.stat.tpx_de.merged_dict[rbsm]) - rank_array(
                [len(self.stat.promoter["de"]["rd"][p.toString()]) for p in self.stat.tpx_de.merged_dict[rbsm]])
            rank_coverage = len(self.stat.tpx_de.merged_dict[rbsm]) - rank_array(
                [self.stat.promoter["de"]["dbs_coverage"][p.toString()] for p in self.stat.tpx_de.merged_dict[rbsm]])

            if self.input.dna.scores:
                rank_score = len(self.stat.tpx_de.merged_dict[rbsm]) - rank_array([self.input.dna.scores[p.toString()] for p in self.stat.tpx_de.merged_dict[rbsm] ])
                rank_sum = [x + y + z for x, y, z in zip(rank_count, rank_coverage, rank_score)]

            else:
                rank_sum = [x + y for x, y in zip(rank_count, rank_coverage)]

            for i, promoter in enumerate(self.stat.tpx_de.merged_dict[rbsm]):
                # Add information
                region_link = region_link_internet(self.pars.organism, promoter)
                # try:
                #     newline = [str(i + 1), region_link,
                #                split_gene_name(gene_name=self.ensembl2symbol[promoter.name], org=self.pars.organism),
                #                str(len(self.promoter["de"]["rd"][promoter.toString()])),
                #                value2str(self.promoter["de"]["dbs_coverage"][promoter.toString()])
                #                ]
                # except:
                newline = [str(i + 1), region_link,
                           split_gene_name(gene_name=promoter.name, org=self.pars.organism),
                           str(len(self.stat.promoter["de"]["rd"][promoter.toString()])),
                           value2str(self.stat.promoter["de"]["dbs_coverage"][promoter.toString()])
                           ]
                if self.input.dna.scores:
                    # if multiple_scores:
                    #     for j in range(len(score_ar[0])):
                    #
                    #         newline += [value2str(score_ar[i][j])]
                    # else:
                    newline += [value2str(abs(self.input.dna.scores[promoter.toString()]))]

                newline += ["<i>" + str(int(rank_sum[i])) + "</i>"]
                # print(newline)
                data_table.append(newline)
            data_table = sorted(data_table, key=lambda x: x[-1])
            html.add_zebra_table(header_list, col_size_list, type_list, data_table, align=align, cell_align="left",
                                 header_titles=header_titles, sortable=True, border_list=None, clean=True)
        html.add_fixed_rank_sortable()
        html.write(os.path.join(self.pars.o, "dbds_promoters.html"))

        ################################################################
        ############# Autobinding
        html = Html(name=html_header, links_dict=self.link_d,  # fig_dir=os.path.join(directory,"style"),
                    fig_rpath="../style", RGT_header=False, other_logo="TDF", homepage="../index.html")

        html.add_heading("Autobinding")
        header_list = ["#", "DBD", "RNA", "DNA", "Score", "Motif", "Orientation", "Sequence"]

        t = []
        for rbs in self.stat.rbss:
            for i, rd in enumerate(self.triplexes.autobinding):
                if rbs.overlap(rd.rna):
                    t.append([str(i), rbs.str_rna(pa=False),
                              str(rd.rna.initial) + "-" + str(rd.rna.final),
                              str(rd.dna.initial) + "-" + str(rd.dna.final),
                              rd.score, rd.motif, rd.orient, '<pre><font size="2">' + "\n".join(rd.match) + "</font></pre>"])
        if len(t) > 0:
            html.add_zebra_table(header_list, col_size_list, type_list, t, align=align, cell_align="left",
                                 sortable=True, clean=True)
        html.add_fixed_rank_sortable()
        html.write(os.path.join(self.pars.o, "autobinding.html"))

        ################################################################
        ############# Parameters
        html = Html(name=html_header, links_dict=self.link_d,  # fig_dir=os.path.join(directory,"style"),
                    fig_rpath="../style", RGT_header=False, other_logo="TDF", homepage="../index.html")

        html.add_heading("Parameters")
        header_list = ["Description", "Arguments", "Value"]

        if self.pars.de:
            de = os.path.basename(self.pars.de)
            bed = "False"
            bg = "False"
        else:
            de = "False"
            bed = os.path.basename(self.pars.bed)
            bg = os.path.basename(self.pars.bg)

        data_table = [["RNA sequence name", "-rn", str(self.pars.rn)],
                      ["Input RNA sequence file", "-r", os.path.basename(self.pars.r)],
                      ["Input file for defferentially expression gene list", "-de", str(de)],
                      ["Input BED file as promoters", "-bed", str(bed)],
                      ["Input BED file as backgrounds", "-bg", str(bg)],
                      ["Output directory", "-o", "/".join(self.pars.o.partition("/")[-3:])],
                      ["Organism", "-organism", self.pars.organism],
                      ["filter_havana", "-filter_havana", str(self.pars.filter_havana)],
                      ["protein_coding", "-protein_coding", str(self.pars.protein_coding)],
                      ["known_only", "-known_only", str(self.pars.known_only)],
                      ["Promoter length", "-pl", str(self.pars.pl)],
                      ["Alpha level for rejection p value", "-a", str(self.pars.a)],
                      ["Cut off value for filtering out the low counts of DBSs", "-ccf", str(self.pars.ccf)],
                      ["Remove temporary files", "-rt", str(self.pars.rt)],
                      ["Input file for RNA accecibility", "-ac", str(self.pars.ac)],
                      ["Cut off value for RNA accecibility", "-accf", str(self.pars.accf)],
                      ["Output the BED files for DNA binding sites.", "-obed", str(self.pars.obed)],
                      ["Show parallel and antiparallel bindings in the plot separately.", "-showpa",
                       str(self.pars.showpa)],
                      ["Minimum length", "-l", str(self.pars.l)],
                      ["Maximum error rate", "-e", str(self.pars.e)],
                      ["Tolerated number of consecutive errors", "-c", str(self.pars.c)],
                      ["Filtering repeats", "-fr", str(self.pars.fr)],
                      ["Filtering mode", "-fm", str(self.pars.fm)],
                      ["Output format", "-of", str(self.pars.of)],
                      ["Merge features", "-mf", str(self.pars.mf)]]
        html.add_zebra_table(header_list, col_size_list, type_list, data_table, align=align, cell_align="left",
                             auto_width=True, clean=True)
        html.add_free_content(['<a href="summary.txt" style="margin-left:100">See details</a>'])
        html.write(os.path.join(self.pars.o, "parameters.html"))

    def gen_html_genes(self, align = 50, nonDE=False):

        dir_name = os.path.basename(self.pars.o)
        html_header = "Promoter Test: " + dir_name
        self.ranktable = {}
        self.dbstable = {}
        type_list = 'sssssssssssssss'
        col_size_list = [10, 10, 10, 10, 10, 10, 10, 10, 10, 10, 10, 10, 10]

        #############################################################
        # Promoter centered
        #############################################################

        ##############################################################################################
        # promoters.html
        html = Html(name=html_header, links_dict=self.link_d,  # fig_dir=os.path.join(directory,"style"),
                    fig_rpath="../style", RGT_header=False, other_logo="TDF", homepage="../index.html")

        if self.input.dna.scores:
            if self.pars.scoreh and self.input.dna.de_gene:
                score_header = [self.input.dna.de_gene.cond[0]]
            else:
                # if "(" in self.scores.values()[0]:
                #     score_header = ["Fold_change", "Filtered"]
                # else:
                score_header = ["Fold Change Score"]
            header_listp = ["#", "Promoter", "Gene", "DBSs Count", "DBS coverage"]
            header_listp += score_header
            header_listp += ["Sum of Ranks"]

            header_titlesp = ["", "Target promoters", "Gene symbol",
                              "Number of DNA Binding sites locating within the promoter",
                              "The proportion of promoter covered by binding sites"]
            header_titlesp += ["Scores loaded by their absolute values from gene list or BED input. If there is annotation error for the gene names, it shows zero instead."] * len(
                score_header)
            header_titlesp += ["Sum up the ranks from left-hand side columns"]

        else:
            header_listp = ["#", "Promoter", "Gene", "DBSs Count", "DBS coverage", "Sum of Ranks"]

            header_titlesp = ["", "Target promoters", "Gene symbol",
                              "Number of DNA Binding sites locating within the promoter",
                              "The proportion of promoter covered by binding sites",
                              "Sum up the ranks from left-hand side columns"]

        html.add_heading("Target promoters")
        data_table = []

        if not self.input.dna.target_regions.sorted: self.input.dna.target_regions.sort()
        # Iterate by each gene promoter

        # Calculate the ranking
        rank_count = len(self.input.dna.target_regions) - rank_array(
            [self.stat.promoter["de"]["dbs"][p.toString()] for p in self.input.dna.target_regions])
        rank_coverage = len(self.input.dna.target_regions) - rank_array(
            [self.stat.promoter["de"]["dbs_coverage"][p.toString()] for p in self.input.dna.target_regions])

        if self.input.dna.scores:

            rank_score = len(self.input.dna.target_regions) - rank_array([self.input.dna.scores[p.toString()] for p in self.input.dna.target_regions])
            rank_sum = [x + y + z for x, y, z in zip(rank_count, rank_coverage, rank_score)]

        else:
            rank_sum = [x + y for x, y in zip(rank_count, rank_coverage)]

        for i, promoter in enumerate(self.input.dna.target_regions):

            if self.stat.promoter["de"]["dbs"][promoter.toString()] == 0:
                dbssount = str(0)
            else:
                dbssount = '<a href="promoters_dbds.html#' + promoter.toString() + '" style="text-align:left">' + \
                           str(self.stat.promoter["de"]["dbs"][promoter.toString()]) + '</a>'

            region_link = region_link_internet(self.pars.organism, promoter)

            # try:
            #     gn = self.ensembl2symbol[promoter.name]
            #     if not gn: gn = promoter.name
            # except:
            gn = promoter.name

            self.ranktable[gn] = str(int(rank_sum[i]))
            self.dbstable[gn] = str(int(self.stat.promoter["de"]["dbs"][promoter.toString()]))

            newline = [str(i + 1),
                       region_link,
                       split_gene_name(gene_name=gn, org=self.pars.organism),
                       dbssount,
                       value2str(self.stat.promoter["de"]["dbs_coverage"][promoter.toString()])
                       ]

            if self.input.dna.scores:
                # if multiple_scores:
                #     for j in range(len(score_ar[0])):
                #         newline += [value2str(abs(score_ar[i][j]))]
                # else:
                newline += [value2str(abs(self.input.dna.scores[promoter.toString()]))]

            newline += ["<i>" + str(int(rank_sum[i])) + "</i>"]
            # print(newline)
            data_table.append(newline)

        # print(data_table)
        data_table = natsort.natsorted(data_table, key=lambda x: x[-1])
        html.add_zebra_table(header_listp, col_size_list, type_list, data_table, align=align, cell_align="left",
                             header_titles=header_titlesp, border_list=None, sortable=True, clean=True)
        html.add_heading("Notes")
        html.add_list(["DBS stands for DNA Binding Site on DNA.",
                       "DBS coverage is the proportion of the promoter where has potential to form triple helices with the given RNA."])
        html.add_fixed_rank_sortable()
        html.write(os.path.join(self.pars.o, "promoters.html"))

        ############################
        # Subpages for promoter centered page
        # promoters_dbds.html
        header_sub = ["#", "RBS", "DBS", "Strand", "Score", "Motif", "Orientation", "Sequence"]
        header_titles = ["", "RNA Binding Site", "DNA Binding Site", "Strand of DBS on DNA",
                         "Score of binding event", "Motif of binding by triple helix rule",
                         "Orientation of interaction between DNA and RNA. 'P'- Parallel; 'A'-Antiparallel", "Binding Sequence between DNA and RNA"]
        header_list = header_sub
        html = Html(name=html_header, links_dict=self.link_d,  # fig_dir=os.path.join(directory,"style"),
                    fig_rpath="../style", RGT_header=False, other_logo="TDF", homepage="../index.html")

        for i, promoter in enumerate(self.input.dna.target_regions):
            if self.stat.promoter["de"]["dbs"][promoter.toString()] == 0:
                continue
            else:
                # try:
                #     gn = self.ensembl2symbol[promoter.name]
                # except:
                gn = promoter.name
                html.add_heading(split_gene_name(gene_name=gn, org=self.pars.organism), idtag=promoter.toString())
                # html.add_free_content(['<a href="http://genome.ucsc.edu/cgi-bin/hgTracks?db=' + self.pars.organism +
                #                        "&position=" + promoter.chrom + "%3A" + str(promoter.initial) + "-" + str(
                #     promoter.final) +
                #                        '" style="margin-left:50">' +
                #                        promoter.toString(space=True) + '</a>'])
                data_table = []

                for j, rd in enumerate(self.stat.promoter["de"]["rd"][promoter.toString()]):
                    rbs = rd.rna.str_rna(pa=False)
                    for rbsm in self.stat.sig_DBD:
                        # rbsm = rbsm.partition(":")[2].split("-")
                        if rd.rna.overlap(rbsm):
                            rbs = "<font color=\"red\">" + rbs + "</font>"
                    # print(rd.match)
                    data_table.append([str(j + 1), rbs, rd.dna.toString(space=True),
                                       rd.dna.orientation, rd.score, rd.motif, rd.orient,
                                       '<pre><font size="2">' + "\n".join(rd.match) + "</font></pre>"])

                html.add_zebra_table(header_list, col_size_list, type_list, data_table, align=align, cell_align="left",
                                     header_titles=header_titles, sortable=True, clean=True)
        html.add_fixed_rank_sortable()
        html.write(os.path.join(self.pars.o, "promoters_dbds.html"))

        ##############################################################################################
        # spromoters.html    for significant promoters
        spromoters = GenomicRegionSet("sig_promoters")
        self.stat.promoter["de"]["sig_dbs"] = {}
        self.stat.promoter["de"]["sig_dbs_coverage"] = {}
        for promoter in self.input.dna.target_regions:
            # for rd in self.promoter["de"]["rd"][promoter.toString()]:
            #     if rd.rna
            sig_bindings = self.stat.promoter["de"]["rd"][promoter.toString()].overlap_rbss(rbss=self.stat.sig_DBD)
            dbs = sig_bindings.get_dbs()
            if len(dbs) > 0:
                spromoters.add(promoter)
                m_dbs = dbs.merge(w_return=True)
                self.stat.promoter["de"]["sig_dbs"][promoter.toString()] = len(dbs)
                # self.promoter["de"]["merged_dbs"][promoter.toString()] = len(m_dbs)
                self.stat.promoter["de"]["sig_dbs_coverage"][promoter.toString()] = float(m_dbs.total_coverage()) / len(promoter)

        html = Html(name=html_header, links_dict=self.link_d,  # fig_dir=os.path.join(directory,"style"),
                    fig_rpath="../style", RGT_header=False, other_logo="TDF", homepage="../index.html")

        # Select promoters in sig DBD
        # spromoters = self.promoter["de"]["sig_dbs"].keys()
        if len(spromoters) == 0:
            html.add_heading("There is no significant DBD.")
        else:
            html.add_heading("Target promoters bound by significant DBD")
            # for rbsm in self.sig_region_promoter:
            #     spromoters = spromoters + [p for p in self.tpx_de.merged_dict[rbsm]]
            # spromoters = list(set(spromoters))
            data_table = []

            # Iterate by each gene promoter

            # Calculate the ranking
            rank_count = len(spromoters) - rank_array([self.stat.promoter["de"]["sig_dbs"][p.toString()] for p in spromoters])
            rank_coverage = len(spromoters) - rank_array(
                [self.stat.promoter["de"]["sig_dbs_coverage"][p.toString()] for p in spromoters])

            if self.input.dna.scores:
                rank_score = len(spromoters) - rank_array([self.input.dna.scores[p.toString()] for p in spromoters ] )
                rank_sum = [x + y + z for x, y, z in zip(rank_count, rank_coverage, rank_score)]

            else:
                rank_sum = [x + y for x, y in zip(rank_count, rank_coverage)]

            for i, promoter in enumerate(spromoters):
                # try:
                #     gn = self.ensembl2symbol[promoter.name]
                # except:
                gn = promoter.name
                dbssount = '<a href="promoters_dbds.html#' + promoter.toString() + \
                           '" style="text-align:left">' + \
                           str(self.stat.promoter["de"]["sig_dbs"][promoter.toString()]) + '</a>'

                region_link = region_link_internet(self.pars.organism, promoter)

                self.ranktable[gn] = str(int(rank_sum[i]))
                self.dbstable[gn] = str(self.stat.promoter["de"]["sig_dbs"][promoter.toString()])

                newline = [str(i + 1),
                           region_link,
                           split_gene_name(gene_name=gn, org=self.pars.organism),
                           dbssount,
                           value2str(self.stat.promoter["de"]["sig_dbs_coverage"][promoter.toString()])
                           ]
                if self.input.dna.scores:
                    newline += [value2str(self.input.dna.scores[promoter.toString()])]

                newline += [str(int(rank_sum[i]))]
                # print(newline)
                data_table.append(newline)

            data_table = natsort.natsorted(data_table, key=lambda x: x[-1])
            html.add_zebra_table(header_listp, col_size_list, type_list, data_table, align=align, cell_align="left",
                                 header_titles=header_titlesp, border_list=None, sortable=True, clean=True)
            html.add_heading("Notes")
            html.add_list(["DBS stands for DNA Binding Site on DNA.",
                           "DBS coverage is the proportion of the promoter where has potential to form triple helices with the given RNA."])
            html.add_fixed_rank_sortable()
        html.write(os.path.join(self.pars.o, "spromoters.html"))

    def save_table(self, path, table, filename):
        """Save the summary rank into the table for heatmap"""

        table_path = os.path.join(path, filename)
        # self.ranktable = {}
        rank_table = []

        if os.path.isfile(table_path):
            # Table exists
            f = open(table_path)
            for i, line in enumerate(f):
                line = line.strip().split()
                if i == 0:
                    # if not line:
                    #     break
                    #     exist = False
                    if self.pars.rn in line:
                        # lncRNA exists
                        exist = True
                        ind_rna = line.index(self.pars.rn)
                        header = line
                    else:
                        exist = False
                        line.append(self.pars.rn)
                        header = line

                else:
                    if exist and ind_rna:
                        # try:
                        line[ind_rna + 1] = table[line[0]]
                        rank_table.append(line)
                        # except:
                        #     rank_table.append(line)
                    else:
                        # try:
                        line.append(table[line[0]])
                        rank_table.append(line)
                        # except:
                        #     rank_table.append(line)
            f.close()

        else:
            # Table not exists
            header = ["gene", self.pars.rn]
            for k, v in table.iteritems():
                rank_table.append([k, v])

        # Write into file
        g = open(table_path, "w")

        print("\t".join(header), file=g)
        for l in rank_table:
            # print(l)
            print("\t".join(l), file=g)
        g.close()


    def gen_html_regiontest(self):
        """Generate the HTML file"""
        align = 50
        dir_name = os.path.basename(self.pars.o)
        html_header = "Genomic Region Test: " + dir_name
        link_ds = OrderedDict()
        link_ds["RNA"] = "index.html"
        link_ds["Sig Target Regions"] = "starget_regions.html"
        link_ds["Target Regions"] = "target_regions.html"
        link_ds["Autobinding"] = "autobinding.html"
        link_ds["Parameters"] = "parameters.html"

        ##################################################
        # index.html

        html = Html(name=html_header, links_dict=link_ds,
                    fig_dir=os.path.join(os.path.dirname(self.pars.o),"style"),
                    fig_rpath="../style", RGT_header=False, other_logo="TDF", homepage="../index.html")
        # Plots
        html.add_figure(self.pars.rn+"_lineplot.png", align="left", width="45%", more_images=[self.pars.rn+"_boxplot.png"])
        if self.pars.showdbs:
            html.add_figure("lineplot_dbs.png", align="left", width="45%", more_images=["boxplot_dbs.png"])

        if self.pars.showdbs:
            header_list = [["#", "DBD", "Target Regions", None, "Non-target Regions", None, "Statistics",
                            "Target Regions", "Non-target Regions", None, "Statistics"],
                           ["", "", "with DBS", "without DBS", "with DBS (average)", "s.d.", "<i>p</i>-value",
                            "NO. DBSs", "NO. DBSs (average)", "s.d.", "<i>p</i>-value"]]
            header_titles = [["Rank", "DNA Binding Domain", "Given target regions on DNA", None,
                              "Regions from randomization", None, "Statistics based on target regions",
                              "Given target regions on DNA", "Regions from randomization", None,
                              "Statistics based on DNA Binding Sites"],
                             ["", "",
                              "Number of target regions with DBS binding",
                              "Number of target regions without DBS binding",
                              "Average number of regions from randomization with DBS binding",
                              "Standard deviation", "P value",
                              "Number of related DNA Binding Sites binding to target regions",
                              "Average number of DNA Binding Sites binding to random regions",
                              "Standard deviation", "P-value"]]
            border_list = [" style=\"border-right:1pt solid gray\"",
                           " style=\"border-right:1pt solid gray\"", "",
                           " style=\"border-right:1pt solid gray\"", "",
                           " style=\"border-right:1pt solid gray\"",
                           " style=\"border-right:2pt solid gray\"",
                           " style=\"border-right:1pt solid gray\"", "",
                           " style=\"border-right:1pt solid gray\"",
                           " style=\"border-right:1pt solid gray\""]
        else:
            header_list = [["#", "DBD", "Target Regions", None, "Non-target Regions", None, "Statistics", None, "Autobinding"],
                           ["", "", "with DBS", "without DBS", "with DBS (average)", "s.d.", "<i>p</i>-value",
                            "z-score", "Number"]]
            header_titles = [["Rank", "DNA Binding Domain", "Given target regions on DNA", None,
                              "Regions from randomization", None, "Statistics based on target regions", None,
                              "Regions bind to themselves"],
                             ["", "",
                              "Number of target regions with DBS binding",
                              "Number of target regions without DBS binding",
                              "Average number of regions from randomization with DBS binding",
                              "Standard deviation", "P value", "Z-score", ""]]
            border_list = [" style=\"border-right:1pt solid gray\"",
                           " style=\"border-right:1pt solid gray\"", "",
                           " style=\"border-right:1pt solid gray\"", "",
                           " style=\"border-right:1pt solid gray\"",
                           " style=\"border-right:1pt solid gray\"",
                           " style=\"border-right:1pt solid gray\"", ""]

        type_list = 'ssssssssssssssss'
        col_size_list = [50, 50, 50, 50, 50, 50, 50, 50, 50, 50, 50, 50, 50, 50, 50]
        data_table = []

        for i, rbs in enumerate(self.stat.rbss):
            if self.stat.data["region"]["p"][i] < self.pars.a:
                p_region = "<font color=\"red\">" + value2str(self.stat.data["region"]["p"][i]) + "</font>"

            else:
                p_region = value2str(self.stat.data["region"]["p"][i])
            zs = (self.stat.counts_tr[rbs][0] - self.stat.data["region"]["ave"][i]) / self.stat.data["region"]["sd"][i]
            new_line = [str(i + 1),
                        rbs.str_rna(pa=False),
                        '<a href="dbd_region.html#' + rbs.str_rna() +
                        '" style="text-align:left">' + str(self.stat.counts_tr[rbs][0]) + '</a>',
                        str(self.stat.counts_tr[rbs][1]),
                        value2str(self.stat.data["region"]["ave"][i]),
                        value2str(self.stat.data["region"]["sd"][i]),
                        p_region,
                        value2str(zs),
                        '<a href="autobinding.html">' +
                        str(len(self.triplexes.autobinding.merged_dict[rbs])) + '</a>'
                        ]
            if self.pars.showdbs:
                if self.stat.data["dbs"]["p"][i] < self.pars.a:
                    p_dbs = "<font color=\"red\">" + value2str(self.stat.data["dbs"]["p"][i]) + "</font>"
                else:
                    p_dbs = value2str(self.stat.data["dbs"]["p"][i])

                new_line += [str(self.stat.counts_dbs[rbs]),
                             value2str(self.stat.data["dbs"]["ave"][i]),
                             value2str(self.stat.data["dbs"]["sd"][i]),
                             p_dbs]
            data_table.append(new_line)

        data_table = natsort.natsorted(data_table, key=lambda x: x[6])
        html.add_zebra_table(header_list, col_size_list, type_list, data_table, align=align, cell_align="left",
                             auto_width=True, header_titles=header_titles, border_list=border_list, sortable=True)

        html.add_heading("Notes")
        html.add_list(["RNA name: " + self.pars.rn,
                       "Randomization is performed for " + str(self.pars.n) + " times.",
                       "DBD stands for DNA Binding Domain on RNA.",
                       "DBS stands for DNA Binding Site on DNA."])
        html.add_fixed_rank_sortable()
        html.write(os.path.join(self.pars.o, "index.html"))

        #############################################################
        # RNA subpage: Profile of targeted regions for each merged DNA Binding Domain
        #############################################################

        header_list = ["#", "Target Region",
                       "Associated Gene",
                       "No. of DBSs",
                       "DBS coverage"]
        header_titles = ["Rank", "Given target regions from BED files",
                         "Associated genes which is overlapping with the given region or close to it (less than 50000 bp)",
                         "Number of DNA Binding Sites locate within the region",
                         "The proportion of the region covered by DBS binding"]

        #########################################################
        # dbd_region.html
        html = Html(name=html_header, links_dict=link_ds,  # fig_dir=os.path.join(self.pars.o,"style"),
                    fig_rpath="../style", RGT_header=False, other_logo="TDF", homepage="../index.html")

        for rbsm in self.stat.rbss:
            html.add_heading("DNA Binding Domain: " + rbsm.str_rna(),
                             idtag=rbsm.str_rna())
            data_table = []
            for i, region in enumerate(self.stat.tpx.merged_dict[rbsm]):
                # Add information
                data_table.append([str(i + 1),
                                   '<a href="http://genome.ucsc.edu/cgi-bin/hgTracks?db=' + self.pars.organism +
                                   "&position=" + region.chrom + "%3A" + str(region.initial) + "-" + str(region.final) +
                                   '" style="text-align:left">' + region.toString(space=True) + '</a>',
                                   split_gene_name(gene_name=region.name, org=self.pars.organism),
                                   str(len(self.stat.region_dbs[region.toString()])),
                                   value2str(self.stat.region_coverage[region.toString()])
                                   ])

            html.add_zebra_table(header_list, col_size_list, type_list, data_table, align=align, cell_align="left",
                                 auto_width=True, header_titles=header_titles, sortable=True, clean=True)
        html.add_fixed_rank_sortable()
        html.write(os.path.join(self.pars.o, "dbd_region.html"))

        #############################################################
        # Targeted regions centered
        #############################################################

        ##############################################################################################
        # target_regions.html
        html = Html(name=html_header, links_dict=link_ds,  # fig_dir=os.path.join(self.pars.o,"style"),
                    fig_rpath="../style", RGT_header=False, other_logo="TDF", homepage="../index.html")

        if self.pars.score:
            header_list = ["#", "Target region", "Associated Gene", "DBSs Count",
                           "DBS coverage", "Score", "Sum of ranks"]
            header_titles = ["Rank",
                             "Target regions loaded from the given BED file",
                             "Associated genes which is overlapping with the given region or close to it (less than 50000 bp)",
                             "Number of DNA Binding Sites within the region",
                             "The proportion of the region covered by DBS binding",
                             "Scores from BED file",
                             "Sum of all the left-hand-side ranks"]
        else:
            header_list = ["#", "Target region", "Associated Gene", "DBSs Count",
                           "DBS coverage", "Sum of ranks"]
            header_titles = ["Rank",
                             "Target regions loaded from the given BED file",
                             "Associated genes which is overlapping with the given region or close to it (less than 50000 bp)",
                             "Number of DNA Binding Sites within the region",
                             "The proportion of the region covered by DBS binding",
                             "Sum of all the left-hand-side ranks"]
        html.add_heading("Target Regions")
        data_table = []

        if not self.input.dna.target_regions.sorted: self.input.dna.target_regions.sort()

        # Calculate the ranking
        rank_count = len(self.input.dna.target_regions) - rank_array([len(self.stat.region_dbs[p.toString()]) for p in self.input.dna.target_regions])
        rank_coverage = len(self.input.dna.target_regions) - rank_array([self.stat.region_coverage[p.toString()] for p in self.input.dna.target_regions])

        if self.pars.score:
            try:
                score_list = [float(p.data.split("\t")[0]) for p in self.input.dna.target_regions]
                rank_score = len(self.input.dna.target_regions) - rank_array([abs(s) for s in score_list])
                rank_sum = [x + y + z for x, y, z in zip(rank_count, rank_coverage, rank_score)]
                # sum_rank = rank_array(rank_sum)  # method='min'
            except ImportError:
                print("There is no score in BED file, please don't use '-score' argument.")
        else:
            rank_sum = [x + y for x, y in zip(rank_count, rank_coverage)]
            sum_rank = rank_array(rank_sum)

        for i, region in enumerate(self.input.dna.target_regions):
            dbs_counts = str(len(self.stat.region_dbs[region.toString()]))
            dbs_cover = value2str(self.stat.region_coverage[region.toString()])

            newline = [str(i + 1),
                       '<a href="http://genome.ucsc.edu/cgi-bin/hgTracks?db=' + self.pars.organism +
                       "&position=" + region.chrom + "%3A" + str(region.initial) + "-" + str(region.final) +
                       '" style="text-align:left">' + region.toString(space=True) + '</a>',
                       split_gene_name(gene_name=region.name, org=self.pars.organism),
                       '<a href="region_dbs.html#' + region.toString() +
                       '" style="text-align:left">' + dbs_counts + '</a>',
                       dbs_cover]

            if self.pars.score:
                dbs_score = value2str(score_list[i])
                region.data = "\t".join([dbs_counts, dbs_cover, dbs_score, str(rank_sum[i])])
                newline.append(dbs_score)
                newline.append(str(rank_sum[i]))
            else:
                region.data = "\t".join([dbs_counts, dbs_cover, str(rank_sum[i])])
                newline.append(str(rank_sum[i]))
            data_table.append(newline)

        data_table = natsort.natsorted(data_table, key=lambda x: x[-1])
        # data_table = sorted(data_table, key=lambda x: x[-1])
        html.add_zebra_table(header_list, col_size_list, type_list, data_table, align=align, cell_align="left",
                             auto_width=True, header_titles=header_titles, sortable=True, clean=True)
        html.add_heading("Notes")
        html.add_list(["All target regions without any bindings are ignored."])
        html.add_fixed_rank_sortable()
        html.write(os.path.join(self.pars.o, "target_regions.html"))

        self.input.dna.target_regions.sort_score()
        self.input.dna.target_regions.write(os.path.join(self.pars.o,  self.pars.rn+"_target_regions.bed"))



        ##############################################################################################
        # starget_regions.html    for significant target regions

        stargets = GenomicRegionSet("sig_targets")
        sig_dbs = {}
        sig_dbs_coverage = {}
        for i, r in enumerate(self.input.dna.target_regions):
            sig_bindings = self.stat.region_dbs[r.toString()].overlap_rbss(rbss=self.stat.data["region"]["sig_region"])
            dbs = sig_bindings.get_dbs()
            if len(dbs) > 0:
                stargets.add(r)
                m_dbs = dbs.merge(w_return=True)
                sig_dbs[r] = len(dbs)
                # self.promoter["de"]["merged_dbs"][promoter.toString()] = len(m_dbs)
                sig_dbs_coverage[r] = float(m_dbs.total_coverage()) / len(r)

        html = Html(name=html_header, links_dict=link_ds,  # fig_dir=os.path.join(self.pars.o,"style"),
                    fig_rpath="../style", RGT_header=False, other_logo="TDF", homepage="../index.html")

        # Select promoters in sig DBD
        if len(self.stat.data["region"]["sig_region"]) == 0:
            html.add_heading("There is no significant DBD.")
        else:
            html.add_heading("Target regions bound by significant DBD")
            data_table = []
            # Calculate the ranking
            rank_count = len(stargets) - rank_array([sig_dbs[p] for p in stargets])
            rank_coverage = len(stargets) - rank_array([sig_dbs_coverage[p] for p in stargets])
            if self.pars.score:
                score_list = [float(p.data.split("\t")[0]) for p in stargets]
                rank_score = len(stargets) - rank_array([abs(s) for s in score_list])
                rank_sum = [x + y + z for x, y, z in zip(rank_count, rank_coverage, rank_score)]
                sum_rank = rank_array(rank_sum)  # method='min'
            else:
                rank_sum = [x + y for x, y in zip(rank_count, rank_coverage)]
                sum_rank = rank_array(rank_sum)

            for i, region in enumerate(stargets):
                dbssount = '<a href="region_dbs.html#' + region.toString() + \
                           '" style="text-align:left">' + str(sig_dbs[region]) + '</a>'

                region_link = region_link_internet(self.pars.organism, region)

                newline = [str(i + 1), region_link,
                           split_gene_name(gene_name=region.name, org=self.pars.organism),
                           dbssount, value2str(sig_dbs_coverage[region]) ]
                if self.pars.score:
                    dbs_score = value2str(score_list[i])
                    # region.data = "\t".join([dbs_counts, dbs_cover, dbs_score, str(sum_rank[i])])
                    newline.append(dbs_score)
                    newline.append(str(rank_sum[i]))
                    # print([dbs_score, str(sum_rank[i])])
                else:
                    # region.data = "\t".join([dbs_counts, dbs_cover, str(sum_rank[i])])
                    newline.append(str(rank_sum[i]))

                # newline += ["<i>" + str(rank_sum[i]) + "</i>"]
                # print(newline)
                data_table.append(newline)

            # print(data_table)
            # data_table = sorted(data_table, key=lambda x: x[-1])
            data_table = natsort.natsorted(data_table, key=lambda x: x[-1])
            html.add_zebra_table(header_list, col_size_list, type_list, data_table, align=align, cell_align="left",
                                 header_titles=header_titles, border_list=None, sortable=True, clean=True)
            html.add_heading("Notes")
            html.add_list(["DBS stands for DNA Binding Site on DNA.",
                           "DBS coverage is the proportion of the region where has potential to form triple helices with the given RNA."])
            html.add_fixed_rank_sortable()
            html.write(os.path.join(self.pars.o, "starget_regions.html"))

        ############################
        # Subpages for targeted region centered page
        # region_dbs.html
        header_list = ["RBS", "DBS", "Strand", "Score", "Motif", "Orientation"]

        html = Html(name=html_header, links_dict=link_ds,  # fig_dir=os.path.join(self.pars.o,"style"),
                    fig_rpath="../style", RGT_header=False, other_logo="TDF", homepage="../index.html")

        for i, region in enumerate(self.input.dna.target_regions):
            if len(self.stat.region_dbs[region.toString()]) == 0:
                continue
            else:
                html.add_heading("Associated gene: " + split_gene_name(gene_name=region.name, org=self.pars.organism),
                                 idtag=region.toString())
                # html.add_free_content(['<a href="http://genome.ucsc.edu/cgi-bin/hgTracks?db=' + self.pars.organism +
                #                        "&position=" + region.chrom + "%3A" + str(region.initial) +
                #                        "-" + str(region.final) + '" style="margin-left:50">' +
                #                        region.toString(space=True) + '</a>'])
                data_table = []
                for rd in self.stat.region_dbs[region.toString()]:
                    rbs = rd.rna.str_rna(pa=False)
                    for rbsm in self.stat.data["region"]["sig_region"]:
                        # rbsm = rbsm.partition(":")[2].split("-")
                        if rd.rna.overlap(rbsm):
                            rbs = "<font color=\"red\">" + rbs + "</font>"
                    data_table.append([rbs,
                                       '<a href="http://genome.ucsc.edu/cgi-bin/hgTracks?db=' + self.pars.organism +
                                       "&position=" + rd.dna.chrom + "%3A" + str(rd.dna.initial) + "-" + str(
                                           rd.dna.final) +
                                       '" style="text-align:left">' + rd.dna.toString(space=True) + '</a>',
                                       rd.dna.orientation, rd.score, rd.motif, rd.orient])
                html.add_zebra_table(header_list, col_size_list, type_list, data_table, align=align, cell_align="left",
                                     auto_width=True, clean=True)
        html.write(os.path.join(self.pars.o, "region_dbs.html"))

        ################################################################
        ############# Autobinding
        html = Html(name=html_header, links_dict=link_ds,  # fig_dir=os.path.join(self.pars.o,"style"),
                    fig_rpath="../style", RGT_header=False, other_logo="TDF", homepage="../index.html")

        html.add_heading("Autobinding")
        header_list = ["#", "DBD", "RNA", "DNA", "Score", "Motif", "Orientation", "Sequence"]
        t = []
        for rbs in self.stat.rbss:
            for i, rd in enumerate(self.triplexes.autobinding):
                if rbs.overlap(rd.rna):
                    t.append([str(i), rbs.str_rna(pa=False),
                              str(rd.rna.initial) + "-" + str(rd.rna.final),
                              str(rd.dna.initial) + "-" + str(rd.dna.final),
                              rd.score, rd.motif, rd.orient,
                              '<pre><font size="1">' + "\n".join(rd.match) + "</font></pre>"])
        if len(t) > 0:
            html.add_zebra_table(header_list, col_size_list, type_list, t, align=align, cell_align="left",
                                 sortable=True, clean=True)
        html.add_fixed_rank_sortable()
        html.write(os.path.join(self.pars.o, "autobinding.html"))

        ###############################################################################33
        ################ Parameters.html

        html = Html(name=html_header, links_dict=link_ds,  # fig_dir=os.path.join(self.pars.o,"style"),
                    fig_rpath="../style", RGT_header=False, other_logo="TDF", homepage="../index.html")
        html.add_heading("Parameters")
        header_list = ["Description", "Arguments", "Value"]

        data_table = [["RNA sequence name", "-rn", self.pars.rn],
                      ["Input RNA sequence file", "-r", os.path.basename(self.pars.r)],
                      ["Input BED file", "-bed", os.path.basename(self.pars.bed)],
                      ["Output directory", "-o", os.path.basename(self.pars.o)],
                      ["Organism", "-organism", self.pars.organism],
                      ["Number of repitetion of andomization", "-n", str(self.pars.n)],
                      ["Alpha level for rejection p value", "-a", str(self.pars.a)],
                      ["Cut off value for filtering out the low counts of DBSs", "-ccf", str(self.pars.ccf)],
                      ["Remove temporary files", "-rt", str(self.pars.rt)],
                      ["Input BED file for masking in randomization", "-f", str(self.pars.f)],
                      ["Input file for RNA accecibility", "-ac", str(self.pars.ac)],
                      ["Cut off value for RNA accecibility", "-accf", str(self.pars.accf)],
                      ["Output the BED files for DNA binding sites.", "-obed", str(self.pars.obed)],
                      ["Show parallel and antiparallel bindings in the plot separately.", "-showpa",
                       str(self.pars.showpa)],
                      ["Minimum length", "-l", str(self.pars.l)],
                      ["Maximum error rate", "-e", str(self.pars.e)],
                      ["Tolerated number of consecutive errors", "-c", str(self.pars.c)],
                      ["Filtering repeats", "-fr", str(self.pars.fr)],
                      ["Filtering mode", "-fm", str(self.pars.fm)],
                      ["Output format", "-of", str(self.pars.of)],
                      ["Merge features", "-mf", str(self.pars.mf)]]
        html.add_zebra_table(header_list, col_size_list, type_list, data_table, align=align, cell_align="left",
                             auto_width=True, clean=True)
        html.add_free_content(['<a href="summary.txt" style="margin-left:100">See details</a>'])
        html.write(os.path.join(self.pars.o, "parameters.html"))<|MERGE_RESOLUTION|>--- conflicted
+++ resolved
@@ -9,16 +9,11 @@
 import matplotlib.patches as patches
 from matplotlib.ticker import MaxNLocator
 from collections import OrderedDict
+from matplotlib.backends.backend_pdf import PdfPages
 from matplotlib.ticker import FuncFormatter
-<<<<<<< HEAD
 from ..SequenceSet import SequenceSet
 from ..GenomicRegionSet import GenomicRegionSet
 from ..Util import Html, SequenceType
-=======
-from rgt.SequenceSet import SequenceSet
-from rgt.GenomicRegionSet import GenomicRegionSet
-from rgt.Util import Html, SequenceType
->>>>>>> cf172004
 
 # Color code for all analysis
 target_color = "mediumblue"
