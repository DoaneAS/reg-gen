# Python Libraries
from __future__ import print_function
from __future__ import division
import sys
import matplotlib
from matplotlib.backends.backend_pdf import PdfPages
import matplotlib.pyplot as plt
import numpy
import natsort

# Local Libraries
# Distal Libraries
<<<<<<< HEAD
from ..Util import Html
from ..CoverageSet import *
from ..ExperimentalMatrix import *
from .shared_function import shiftedColorMap
=======
from rgt.Util import Html
from rgt.CoverageSet import *
from rgt.ExperimentalMatrix import *
from shared_function import shiftedColorMap, walklevel
>>>>>>> cf172004
# Local test
dir = os.getcwd()

###########################################################################################
#                    BED Profile
###########################################################################################



class BED_profile:
    def __init__(self, input_path, organism, args):

        if os.path.isdir(input_path):
            self.beds = []
            self.bednames = []
            for dirpath, dnames, fnames in walklevel(input_path, level=0):
                for f in fnames:
                    if f.endswith(".bed"):
                        name = os.path.basename(f).replace(".bed", "")
                        bed = GenomicRegionSet(name)
                        bed.read(os.path.join(dirpath, f))
                        bed.sort()
                        self.beds.append(bed)
                        self.bednames.append(name)

            index = natsort.index_natsorted(self.bednames)
            self.beds = natsort.order_by_index(self.beds, index)
            self.bednames = natsort.order_by_index(self.bednames, index)

        elif os.path.isfile(input_path):
            if input_path.endswith(".bed"):
                name = os.path.basename(input_path).replace(".bed", "")
                bed = GenomicRegionSet(name)
                bed.read(input_path)
                bed.sort()
                self.beds = [bed]
                self.bednames = [name]
            else:
                self.EM = ExperimentalMatrix()
                self.EM.read(input)
                self.beds = self.EM.get_regionsets()
                self.bednames = self.EM.get_regionsnames()
        else:
            print("***Please make sure that there are BED files in " + input_path)
            sys.exit(1)

        self.organism = organism
        self.chromosomes = GenomicRegionSet(organism)
        self.chromosomes.get_genome_data(organism=organism, chrom_X=True)
        genome = GenomeData(organism=organism)
        self.fasta_dir = genome.get_genome()
        self.stats = OrderedDict()
        self.ind_col = {}
        size_panel = 6
        rows = len(self.beds)
        cols = 2
        if args.biotype:
            self.ind_col["Biotype"] = cols
            cols += 1
        if args.repeats:
            self.ind_col["Repeats"] = cols
            cols += 1
        if args.genposi:
            self.ind_col["Genetic position"] = cols
            cols += 1
        if args.labels:
            for label in args.labels:
                self.ind_col[label] = cols
                cols += 1
        self.fig_f, self.fig_axs = plt.subplots(rows+1, cols, dpi=300, figsize=(cols*size_panel, rows*size_panel))
        self.table_h = {}
        self.tables = {}
        self.count_table = {}
        self.count_tableh = []
        for i, bed in enumerate(self.beds):
            self.table_h[self.bednames[i]] = [self.bednames[i]]
            self.tables[self.bednames[i]] = []
            self.tables[self.bednames[i]].append([r.toString() for r in bed])
            self.table_h[self.bednames[i]].append("strand")
            self.tables[self.bednames[i]].append([r.orientation if r.orientation else "." for r in bed ])
            self.count_table[bed.name] = {}




    def cal_statistics(self):
        for i, bed in enumerate(self.beds):
            self.stats[self.bednames[i]] = {}
            self.stats[self.bednames[i]]["Number of regions"] = len(bed)
            self.stats[self.bednames[i]]["Average length"] = bed.average_size()
            self.stats[self.bednames[i]]["s.d. of length"] = bed.size_variance()
            self.stats[self.bednames[i]]["max"] = bed.max_size()
            self.stats[self.bednames[i]]["min"] = bed.min_size()
            self.stats[self.bednames[i]]["Internal overlaps"] = len(bed) - len(bed.merge(w_return=True))

            # tables
            ass_genes = bed.gene_association(organism=self.organism)
            self.table_h[self.bednames[i]].append("associated_gene")
            self.tables[self.bednames[i]].append([r.name for r in ass_genes])
            self.table_h[self.bednames[i]].append("length")
            self.tables[self.bednames[i]].append([str(len(r)) for r in bed])

            self.count_table[bed.name]["Number"] = len(bed)
        self.count_tableh.append("Number")

    def plot_distribution_length(self):
        dis = []
        for i, bed in enumerate(self.beds):
            dis.append([numpy.log10(len(r)) for r in bed])
        max_len = max([max(x) for x in dis])

        for i in range(len(self.beds)+1):
            try:
                ax = self.fig_axs[i, 0]
            except:
                try:
                    ax = self.fig_axs[i]
                except:
                    ax = self.fig_axs
            if i == 0:
                ax.set_title("Length")
                violin = ax.violinplot(dis, [x + 1 for x in range(len(dis))], widths=0.7, showmeans=False,
                                       showextrema=True, showmedians=True)

                for pc in violin['bodies']:
                    pc.set_color('cornflowerblue')
                    # pc.set_edgecolor('cornflowerblue')
                    pc.set_alpha(0.6)
                # violin['cmeans'].set_color('b')
                violin['cmins'].set_color('b')
                violin['cmaxes'].set_color('b')
                violin['cbars'].set_color('b')
                violin['cmedians'].set_color('b')

                ax.set_xticks([x + 1 for x in range(len(dis))])
                ax.set_xticklabels(self.bednames, fontsize=7, rotation=20, ha="right")
                ax.set_ylabel("Length (log10)")

            elif i > 0:
                ax.hist(dis[i-1], bins=100, color="cornflowerblue", linewidth=0)
                ax.set_title(self.bednames[i-1])

                ax.set_ylabel("Frequency")
                ax.set_xlim([0, max_len])
        ax.set_xlabel("Length (log10)")


    def plot_motif_composition(self):
        motifs_1 = []
        motifs_2 = []
        color_list = ["r", "b", "y", "g"]
        color_list = ["lightcoral", "royalblue", "plum", "lightgreen"]
        # color_listp = ["r", "r", "r", "r", "b", "b", "b", "b", "y", "y", "y", "y", "g", "g", "g", "g"]

        for i, bed in enumerate(self.beds):
            seqs = bed.get_sequences(genome_fasta=self.fasta_dir)
            seqs.cal_motif_statistics()

            motifs_1.append(seqs.motif_statistics_1)
            motifs_2.append(seqs.motif_statistics_2)

        for i in range(len(self.beds) + 1):

            ax = self.fig_axs[i, 1]
            if i == 0:
                # print(overlapping_counts)
                proportion = []
                ntlist = ["A", "T", "C", "G"]
                for counts in motifs_1:
                    ss = sum(counts.values())
                    proportion.append([counts[x] / ss * 100 for x in ntlist])
                # print(proportion)
                ptable = []
                for j in range(4):
                    ptable.append([x[j] for x in proportion])
                # print(ptable)
                width = 0.6
                bottom = [0] * len(self.bednames)
                bars = []
                for j, y in enumerate(ptable):
                    bar = ax.bar(range(len(self.bednames)), y, width=width, bottom=bottom, color=color_list[j],
                           edgecolor="none", align='center')
                    bars.append(bar)
                    bottom = [x + y for x, y in zip(bottom, y)]
                ax.set_title("Composition")
                ax.yaxis.tick_left()
                ax.set_xticks(range(len(self.bednames)))
                ax.set_xticklabels(self.bednames, fontsize=7, rotation=20, ha="right")
                ax.set_ylabel("Percentage %")
                # ax.tick_params(axis='x', which='both', top='off', bottom='off', labelbottom='on')
                ax.set_ylim([0, 100])
                ax.set_xlim([-0.5, len(self.bednames) - 0.5])
                # ax.legend(bars, ntlist, ax=ax)
                ax.legend(bars[::-1], ntlist[::-1], ncol=4, bbox_to_anchor=(0.05,0.9,0.90,0.08),
                          mode="expand", borderaxespad=0)

            elif i > 0:
                # a = [[motifs_2[i-1]["AT/TA"], motifs_2[i-1]["TG/GT"], motifs_2[i-1]["TC/CT"], motifs_2[i-1]["TT"], ],
                #      [motifs_2[i-1]["AC/CA"], motifs_2[i-1]["CG/GC"], motifs_2[i-1]["CC"], 0 ],
                #      [motifs_2[i-1]["AG/GA"], motifs_2[i-1]["TT"], 0,0],
                #      [motifs_2[i-1]["AA"], 0,0,0] ]

                a = [[motifs_2[i - 1]["AT"], motifs_2[i - 1]["GT"], motifs_2[i - 1]["CT"], motifs_2[i - 1]["TT"]],
                     [motifs_2[i - 1]["AC"], motifs_2[i - 1]["GC"], motifs_2[i - 1]["CC"], motifs_2[i - 1]["TC"]],
                     [motifs_2[i - 1]["AG"], motifs_2[i - 1]["GG"], motifs_2[i - 1]["CG"], motifs_2[i - 1]["TG"]],
                     [motifs_2[i - 1]["AA"], motifs_2[i - 1]["GA"], motifs_2[i - 1]["CA"], motifs_2[i - 1]["TA"]]]
                ar = numpy.array(a)
                total = numpy.sum(ar)
                amin = numpy.amin(ar)
                amax = numpy.amax(ar)
                random_freq = (total/16)/amax
                amin = amin/amax

                orig_cmap = matplotlib.cm.coolwarm
                shifted_cmap = shiftedColorMap(orig_cmap, start=amin, midpoint=random_freq, name='shifted')

                hp = ax.imshow(a, cmap=shifted_cmap, interpolation='none')
                # ax.set_frame_on(False)
                ax.set_title(self.bednames[i - 1])
                plt.colorbar(mappable=hp, cax=None, ax=ax)
                # ax.xaxis.tick_top()
                ax.set_aspect('equal')
                ax.set_xticks(range(4), minor=False)
                ax.set_yticks(range(4), minor=False)
                ticks = ["A", "G", "C", "T"]
                ax.set_xticklabels(ticks, minor=False)
                ax.set_yticklabels(ticks[::-1], minor=False)


    # def plot_distribution_chromosome(self, outdir):
    #
    #     for i, bed in enumerate(self.beds):
    #         dis = [len(r) for r in bed]
    #         try:
    #             ax = self.fig_axs[i, 1]
    #         except:
    #             try:
    #                 ax = self.fig_axs[i]
    #             except:
    #                 ax = self.fig_axs
    #
    #         ax.hist(dis)
    #         ax.set_title(self.bednames[i])
    #         ax.set_xlabel("Length (bp)")
    #         ax.set_ylabel("Frequency")

    def plot_ref(self, ref_dir, tag, other=False, strand=False):
        print("Processing "+tag+" ....")
        refs = []
        refs_names = []
        if os.path.isdir(ref_dir):
            for f in os.listdir(ref_dir):
                if f.endswith(".bed"):
                    name = os.path.basename(f).replace(".bed", "")
                    bed = GenomicRegionSet(name)
                    bed.read(os.path.join(ref_dir, f))
                    # bed.merge()
                    refs.append(bed)
                    refs_names.append(name)
        elif os.path.isfile(ref_dir) and ref_dir.endswith(".bed"):
            name = os.path.basename(ref_dir).replace(".bed", "")
            bed = GenomicRegionSet(name)
            bed.read(ref_dir)
            # bed.merge()
            refs.append(bed)
            refs_names.append(name)
        else:
            print("*** Error: Not a valid directory: "+ref_dir)
            sys.exit(1)

        index = natsort.index_natsorted(refs_names)
        refs = natsort.order_by_index(refs, index)
        refs_names = natsort.order_by_index(refs_names, index)
        self.count_tableh = self.count_tableh + refs_names
        if other:
            refs_names.append("Else")
        if strand:
            ref_plus = []
            ref_minus = []
            for ref in refs:
                ref_plus.append(ref.filter_strand(strand="+"))
                ref_minus.append(ref.filter_strand(strand="-"))
        # Counting through all references
        overlapping_counts = []
        for i, bed in enumerate(self.beds):
            c = []
            if strand:
                bed_plus = bed.filter_strand(strand="+")
                bed_minus = bed.filter_strand(strand="-")
            for j, ref in enumerate(refs):
                if strand:
                    cc = bed_plus.count_by_regionset(ref_plus[j]) + bed_minus.count_by_regionset(ref_minus[j])
                else:
                    cc = bed.count_by_regionset(ref)
                c.append(cc)
                self.count_table[bed.name][ref.name] = cc

            if other:
                c.append(max(0, len(bed) - sum(c)))
            overlapping_counts.append(c)
        # Tables
        for i, bed in enumerate(self.beds):
            for j, ref in enumerate(refs):
                names = bed.map_names(ref, strand=strand, convert_nt=True)
                self.table_h[self.bednames[i]].append(refs_names[j])
                self.tables[self.bednames[i]].append(names)
        # Generate Figure
        if other:
            color_list = plt.cm.Set1(numpy.linspace(0, 1, len(refs_names))).tolist()
        else:
            color_list = plt.cm.Set1(numpy.linspace(0, 0.95, len(refs_names))).tolist()

        for i in range(len(self.beds) + 1):
            # Plot
            try:
                ax = self.fig_axs[i, self.ind_col[tag]]
            except:
                try:
                    ax = self.fig_axs[i]
                except:
                    ax = self.fig_axs
            if i == 0:
                # print(overlapping_counts)
                proportion = []
                for counts in overlapping_counts:
                    ss = sum(counts)
                    if ss > 0:
                        proportion.append([x/ss * 100 for x in counts])
                    else:
                        proportion.append([0 for x in counts])
                # print(proportion)
                ptable = []
                for j in range(len(refs_names)):
                    ptable.append([x[j] for x in proportion])
                # print(ptable)
                width = 0.6
                bottom = [0] * len(self.bednames)
                for j, y in enumerate(ptable):
                    ax.bar(range(len(self.bednames)), y, width=width, bottom=bottom, color=color_list[j],
                           edgecolor="none", align='center')
                    bottom = [x + y for x, y in zip(bottom, y)]
                ax.set_title(tag)
                ax.yaxis.tick_left()
                ax.set_xticks(range(len(self.bednames)))
                ax.set_xticklabels(self.bednames, fontsize=7, rotation=20, ha="right")
                ax.set_ylabel("Percentage %")
                # ax.tick_params(axis='x', which='both', top='off', bottom='off', labelbottom='on')
                ax.set_ylim([0, 100])
                ax.set_xlim([-0.5, len(self.bednames)-0.5])

            elif i > 0:
                x = [ x for x in range(len(overlapping_counts[i-1])) ]
                ax.bar(x, overlapping_counts[i-1],
                       color=color_list, linewidth=0, edgecolor="none", align='center')
                ax.set_title(self.bednames[i-1])
                # ax.set_ylabel("Number")
                ax.set_xticks([x for x in range(len(overlapping_counts[i-1]))])
                ax.set_xticklabels(refs_names, fontsize=7, rotation=20, ha="right")
                ax.set_xlim([-0.5, len(overlapping_counts[i-1])-0.5])

        ax.set_xlabel(tag)




    def save_fig(self, filename):
        self.fig_f.savefig(filename+".png", facecolor='w', edgecolor='w',
                  bbox_inches='tight', dpi=400)
        pp = PdfPages(filename+".pdf")
        pp.savefig(self.fig_f, bbox_inches='tight')
        pp.close()


    def gen_html(self, directory, title):
        dir_name = os.path.basename(directory)
        # check_dir(directory)
        html_header = dir_name + " / " + title
        link_d = OrderedDict()
        link_d["BED profile"] = "index.html"

        html = Html(name=html_header, links_dict=link_d, fig_dir=os.path.join(directory, "style"),
                    fig_rpath="../style", RGT_header=False, other_logo="viz", homepage="../index.html")

        type_list = 's'*10
        col_size_list = [10] * 10

        data_table = []
        header_list = ["No", "BED File", "Number", "Length Ave.", "Length s.d.", "Min", "Max", "Internal overlap"]
        c = 0
        for bed in self.bednames:
            c += 1
            data_table.append([ str(c), bed,
                                str(self.stats[bed]["Number of regions"]),
                                "{0:.2f}".format(self.stats[bed]["Average length"]),
                                "{0:.2f}".format(self.stats[bed]["s.d. of length"]),
                                str(self.stats[bed]["min"]),
                                str(self.stats[bed]["max"]),
                                str(self.stats[bed]["Internal overlaps"])])

        html.add_zebra_table(header_list, col_size_list, type_list, data_table,
                             border_list=None, sortable=True, clean=True)
        html.add_figure("figure_"+title+".png", align=50, width=str(300*(2+len(self.ind_col.keys()))))
        html.add_fixed_rank_sortable()
        html.write(os.path.join(directory, title, "index.html"))

    def write_tables(self, out_dir, title):
        target_dir = os.path.join(out_dir, title)
        for bed in self.bednames:
            # print(len(self.tables[bed]))
            # print([ len(l) for l in self.tables[bed] ])
            with open(os.path.join(target_dir, "table_"+bed+".txt"), "w") as f:
                print("\t".join(self.table_h[bed]), file=f)
                m = numpy.array(self.tables[bed])
                # print(m.shape)
                m = m.transpose()
                for line in m.tolist():
                    if line:
                        print("\t".join(line), file=f)
        with open(os.path.join(target_dir, "count_table.txt"), "w") as f:
            print("\t".join(["Counts"]+self.count_tableh), file=f)
            for bed in self.bednames:
                print("\t".join([bed] + [str(self.count_table[bed][ref]) for ref in self.count_tableh ]), file=f)
<|MERGE_RESOLUTION|>--- conflicted
+++ resolved
@@ -10,17 +10,10 @@
 
 # Local Libraries
 # Distal Libraries
-<<<<<<< HEAD
 from ..Util import Html
 from ..CoverageSet import *
 from ..ExperimentalMatrix import *
-from .shared_function import shiftedColorMap
-=======
-from rgt.Util import Html
-from rgt.CoverageSet import *
-from rgt.ExperimentalMatrix import *
-from shared_function import shiftedColorMap, walklevel
->>>>>>> cf172004
+from .shared_function import shiftedColorMap, walklevel
 # Local test
 dir = os.getcwd()
 
