###################################################################################################
# Libraries
###################################################################################################

# Python
from os import system, getcwd
from copy import deepcopy
from optparse import SUPPRESS_HELP
import warnings

warnings.filterwarnings("ignore")

# Internal
from .. import __version__
from ..Util import PassThroughOptionParser, ErrorHandler, HmmData, GenomeData, OverlapType
from ..ExperimentalMatrix import ExperimentalMatrix
from ..GenomicRegion import GenomicRegion
from ..GenomicRegionSet import GenomicRegionSet
<<<<<<< HEAD
from .signalProcessing import GenomicSignal
from .hmm import HMM
from .biasTable import BiasTable
from .evaluation import Evaluation
from .train import TrainHMM
from .evidence import Evidence
from .plot import Plot
from .diff_footprints import DiffFootprints
=======
from signalProcessing import GenomicSignal
from hmm import HMM, _compute_log_likelihood
from biasTable import BiasTable
from evaluation import Evaluation
from train import TrainHMM
from evidence import Evidence
from plot import Plot
from diff_footprints import DiffFootprints
>>>>>>> 4566b074

# External
import os
import sys
import types
import pysam
from numpy import array, sum, isnan, subtract, absolute
from hmmlearn.hmm import GaussianHMM
from sklearn.externals import joblib

"""
HINT - HMM-based Identification of TF Footprints.
Finds transcription factor footprints given open chromatin data.

Basic Input:
- Regions (bed) in which to find footprints (i.e. enriched regions or hypersensitivity regions).
- Reads (bam) containing the open chromatin signal for DNase/ATAC and 0 <= N <= 3 histone modifications.

Dependencies:
- python >= 2.7
- numpy >= 1.4.0
- scipy >= 0.7.0
- scikit >= 0.14
- hmmlearn >= 0.1.1
- pysam >= 0.7.5
- matplotlib >= 1.6
Authors: Eduardo G. Gusmao, Manuel Allhoff, Joseph Kuo and Ivan G. Costa.
"""


def main():
    """
    Main function that performs footprint analysis.

    Keyword arguments: None

    Return: None
    """

    ###################################################################################################
    # Processing Input Arguments
    ###################################################################################################

    # Initializing ErrorHandler
    error_handler = ErrorHandler()

    # Parameters
    usage_message = ("\n--------------------------------------------------\n"
                     "The 'hint' program predicts TFBSs given open chromatin data.\n"
                     "In order to use these tools, please type: \n\n"
                     "%prog [footprinting type] [options]\n\n"
                     "Below you can find all current available analysis types. "
                     "To check the analyses specific options, please use:\n\n"
                     "%prog [footprinting type] -h\n\n"

                     "Options:\n"
                     "--version     show program's version number and exit.\n"
                     "-h, --help    show this help message and exit.\n"
                     "--dnase-footprints    Performs footprinting from DNase-seq.\n"
                     "--atac-footprints  Performs footprinting from ATAC-seq.\n"
                     "--histone-footprints  Performs footprinting from histone modification.\n"
                     "--dnase-histone-footprints  Performs footprinting from DNase-seq combining histone modification.\n"
                     "For more information, please refer to:\n"
                     "http://www.regulatory-genomics.org/hint/introduction/\n\n"

                     "For further questions or comments please refer to our group:\n"
                     "https://groups.google.com/forum/#!forum/rgtusers\n"
                     "--------------------------------------------------\n\n"
                     )
    version_message = "HINT - Regulatory Analysis Toolbox (RGT). Version: " + str(__version__)

    # Initializing Option Parser
    parser = PassThroughOptionParser(usage=usage_message, version=version_message)

    # Processing Help/Version Options
    if len(sys.argv) <= 1 or sys.argv[1] == "-h" or sys.argv[1] == "--help":
        print(usage_message)
        sys.exit(0)
    elif sys.argv[1] == "--version":
        print(version_message)
        sys.exit(0)

    if sys.argv[1] == "--estimate-bias":
        estimate_bias()
    elif sys.argv[1] == "--train-hmm":
        train_hmm()
    elif sys.argv[1] == "--evaluate-footprints":
        evaluate_footprints()
    elif sys.argv[1] == "--print-lines":
        print_lines()
    elif sys.argv[1] == "--print-signal":
        print_signal()
    elif sys.argv[1] == "--create-evidence":
        create_evidence()
    elif sys.argv[1] == "--diff-footprints":
        diff_footprints()
    elif sys.argv[1] == "--atac-footprints":
        atac_footprints()
    elif sys.argv[1] == "--dnase-footprints":
        dnase_footprints()
    elif sys.argv[1] == "--histone-footprints":
        histone_footprints()
    elif sys.argv[1] == "--dnase-histone-footprints":
        dnase_histone_footprints()


    # Optional Input Options
    parser.add_option("--hmm-file", dest="hmm_file", type="string",
                      metavar="FILE_1_1[[,...,FILE_N_1];...;FILE_1_M[,...,FILE_N_M]]", default=None,
                      help=("List of HMM files separated by comma. Rules: "
                            "- If DNase/ATAC-only analysis, provide only one HMM file per group. "
                            "- If also using histone modifications: "
                            "  * If only one file is provided it will be applied for all histone data, "
                            "  * Otherwise, the list must have the same number of input histone data. "
                            "    The order of the list should be the order of the histones in the "
                            "    input_matrix file. "
                            "- In case multiple input groups are used, then multiple file lists can "
                            "  be passed using semicolon. The number of groups of lists should "
                            "  equals the number of input groups. "
                            "- If the argument is not given, then a default HMM will be used."))
    parser.add_option("--bias-table", dest="bias_table", type="string",
                      metavar="FILE1_F,FILE1_R[;...;FILEM_F,FILEM_R]", default=None,
                      help=("List of files (for each input group; separated by semicolon) with all "
                            "possible k-mers (for any k) and their bias estimates. Each input group"
                            "should have two files: one for the forward and one for the reverse strand. "
                            "Each line should contain a kmer and the bias estimate separated by tab. "
                            "Leave an empty set for histone-only analysis groups. Eg. FILE1;;FILE3."))

    # Parameters Options
    parser.add_option("--organism", dest="organism", type="string", metavar="STRING", default="hg19",
                      help=("Organism considered on the analysis. Check our full documentation for all available "
                            "options. All default files such as genomes will be based on the chosen organism "
                            "and the data.config file."))
    parser.add_option("--original-regions", dest="original_regions", type="string",
                      metavar="STRING", default=None,
                      help=("The regions that used to estimate the bias table "
                            "should be bed file containing HS regions or FASTA file containing naked DNA"))
    parser.add_option("--default-bias-correction", dest="default_bias_correction",
                      action="store_true", default=False,
                      help=("Applies DNase-seq cleavage bias correction with default k-mer bias "
                            "estimates (FAST HINT-BC). Please set the correct --default-bias-type "
                            "option that matches your experimental settings."))
    parser.add_option("--default-bias-type", dest="default_bias_type", type="string",
                      metavar="STRING", default="DH",
                      help=("Type of protocol used to generate the DNase-seq or ATAC-seq data. "
                            "Available options are: 'SH' (DNase-seq single-hit protocol), 'DH' "
                            "(DNase-seq double-hit protocol) and 'ATAC' (ATAC-seq data)."))

    # Output Options
    parser.add_option("--output-location", dest="output_location", type="string", metavar="PATH",
                      default=getcwd(),
                      help=("Path where the output files will be written."))
    parser.add_option("--output-prefix", dest="output_prefix", type="string", metavar="STRING",
                      default=None)

    # GENERAL Hidden Options
    parser.add_option("--region-total-ext", dest="region_total_ext", type="int", metavar="INT", default=0,
                      help=SUPPRESS_HELP)
    parser.add_option("--fp-limit-size", dest="fp_limit_size", type="int", metavar="INT", default=50,
                      help=SUPPRESS_HELP)
    parser.add_option("--fp-limit-size-histone", dest="fp_limit_size_histone", type="int",
                      metavar="INT", default=2000, help=SUPPRESS_HELP)
    parser.add_option("--fp-limit-size-ext", dest="fp_limit_size_ext", type="int", metavar="INT", default=10,
                      help=SUPPRESS_HELP)
    parser.add_option("--fp-limit-size-ext-histone", dest="fp_limit_size_ext_histone",
                      type="int", metavar="INT", default=200, help=SUPPRESS_HELP)
    parser.add_option("--fp-ext", dest="fp_ext", type="int", metavar="INT", default=5,
                      help=SUPPRESS_HELP)
    parser.add_option("--fp-ext-histone", dest="fp_ext_histone", type="int", metavar="INT", default=50,
                      help=SUPPRESS_HELP)
    parser.add_option("--tc-ext", dest="tc_ext", type="int", metavar="INT", default=100,
                      help=SUPPRESS_HELP)
    parser.add_option("--tc-ext-histone", dest="tc_ext_histone", type="int", metavar="INT", default=500,
                      help=SUPPRESS_HELP)

    # DNASE Hidden Options
    parser.add_option("--dnase-initial-clip", dest="dnase_initial_clip", type="int",
                      metavar="INT", default=1000, help=SUPPRESS_HELP)
    parser.add_option("--dnase-sg-window-size", dest="dnase_sg_window_size", type="int",
                      metavar="INT", default=9, help=SUPPRESS_HELP)
    parser.add_option("--dnase-norm-per", dest="dnase_norm_per", type="float",
                      metavar="INT", default=98, help=SUPPRESS_HELP)
    parser.add_option("--dnase-slope-per", dest="dnase_slope_per", type="float",
                      metavar="INT", default=98, help=SUPPRESS_HELP)
    parser.add_option("--dnase-downstream-ext", dest="dnase_downstream_ext", type="int",
                      metavar="INT", default=1, help=SUPPRESS_HELP)
    parser.add_option("--dnase-upstream-ext", dest="dnase_upstream_ext", type="int",
                      metavar="INT", default=0, help=SUPPRESS_HELP)
    parser.add_option("--dnase-forward-shift", dest="dnase_forward_shift", type="int",
                      metavar="INT", default=0, help=SUPPRESS_HELP)
    parser.add_option("--dnase-reverse-shift", dest="dnase_reverse_shift", type="int",
                      metavar="INT", default=0, help=SUPPRESS_HELP)
    parser.add_option("--dnase-bias-correction-k", dest="dnase_bias_correction_k", type="int",
                      metavar="INT", default=6, help=SUPPRESS_HELP)

    # ATAC Hidden Options
    parser.add_option("--atac-initial-clip", dest="atac_initial_clip", type="int",
                      metavar="INT", default=50, help=SUPPRESS_HELP)
    parser.add_option("--atac-sg-window-size", dest="atac_sg_window_size", type="int",
                      metavar="INT", default=9, help=SUPPRESS_HELP)
    parser.add_option("--atac-norm-per", dest="atac_norm_per", type="float",
                      metavar="INT", default=98, help=SUPPRESS_HELP)
    parser.add_option("--atac-slope-per", dest="atac_slope_per", type="float",
                      metavar="INT", default=98, help=SUPPRESS_HELP)
    parser.add_option("--atac-downstream-ext", dest="atac_downstream_ext", type="int",
                      metavar="INT", default=1, help=SUPPRESS_HELP)
    parser.add_option("--atac-upstream-ext", dest="atac_upstream_ext", type="int",
                      metavar="INT", default=0, help=SUPPRESS_HELP)
    parser.add_option("--atac-forward-shift", dest="atac_forward_shift", type="int",
                      metavar="INT", default=5, help=SUPPRESS_HELP)
    parser.add_option("--atac-reverse-shift", dest="atac_reverse_shift", type="int",
                      metavar="INT", default=-4, help=SUPPRESS_HELP)
    parser.add_option("--atac-bias-correction-k", dest="atac_bias_correction_k", type="int",
                      metavar="INT", default=6, help=SUPPRESS_HELP)

    # HISTONE Hidden Options
    parser.add_option("--histone-initial-clip", dest="histone_initial_clip", type="int",
                      metavar="INT", default=1000, help=SUPPRESS_HELP)
    parser.add_option("--histone-sg-window-size", dest="histone_sg_window_size", type="int",
                      metavar="INT", default=201, help=SUPPRESS_HELP)
    parser.add_option("--histone-norm-per", dest="histone_norm_per", type="float",
                      metavar="INT", default=98, help=SUPPRESS_HELP)
    parser.add_option("--histone-slope-per", dest="histone_slope_per", type="float",
                      metavar="INT", default=98, help=SUPPRESS_HELP)
    parser.add_option("--histone-downstream-ext", dest="histone_downstream_ext", type="int",
                      metavar="INT", default=200, help=SUPPRESS_HELP)
    parser.add_option("--histone-upstream-ext", dest="histone_upstream_ext", type="int",
                      metavar="INT", default=0, help=SUPPRESS_HELP)
    parser.add_option("--histone-forward-shift", dest="histone_forward_shift", type="int",
                      metavar="INT", default=0, help=SUPPRESS_HELP)
    parser.add_option("--histone-reverse-shift", dest="histone_reverse_shift", type="int",
                      metavar="INT", default=0, help=SUPPRESS_HELP)

    # Processing Options
    options, arguments = parser.parse_args()
    if len(arguments) < 1:
        print(usage_message)
        exit(1)
    # if(not arguments or len(arguments) > 1): error_handler.throw_error("FP_WRONG_ARGUMENT")

    # General hidden options ###############################################################
    region_total_ext = options.region_total_ext
    fp_limit_size = options.fp_limit_size
    fp_limit_size_histone = options.fp_limit_size_histone
    fp_limit_size_ext = options.fp_limit_size_ext
    fp_limit_size_ext_histone = options.fp_limit_size_ext_histone
    fp_ext = options.fp_ext
    fp_ext_histone = options.fp_ext_histone
    tc_ext = options.tc_ext
    tc_ext_histone = options.tc_ext_histone
    # DNASE Hidden Options
    dnase_initial_clip = options.dnase_initial_clip
    dnase_sg_window_size = options.dnase_sg_window_size
    dnase_norm_per = options.dnase_norm_per
    dnase_slope_per = options.dnase_slope_per
    dnase_downstream_ext = options.dnase_downstream_ext
    dnase_upstream_ext = options.dnase_upstream_ext
    dnase_forward_shift = options.dnase_forward_shift
    dnase_reverse_shift = options.dnase_reverse_shift
    dnase_bias_correction_k = options.dnase_bias_correction_k
    # ATAC Hidden Options
    atac_initial_clip = options.atac_initial_clip
    atac_sg_window_size = options.atac_sg_window_size
    atac_norm_per = options.atac_norm_per
    atac_slope_per = options.atac_slope_per
    atac_downstream_ext = options.atac_downstream_ext
    atac_upstream_ext = options.atac_upstream_ext
    atac_forward_shift = options.atac_forward_shift
    atac_reverse_shift = options.atac_reverse_shift
    atac_bias_correction_k = options.atac_bias_correction_k
    # HISTONE Hidden Options
    histone_initial_clip = options.histone_initial_clip
    histone_sg_window_size = options.histone_initial_clip
    histone_norm_per = options.histone_norm_per
    histone_slope_per = options.histone_slope_per
    histone_downstream_ext = options.histone_downstream_ext
    histone_upstream_ext = options.histone_upstream_ext
    histone_forward_shift = options.histone_forward_shift
    histone_reverse_shift = options.histone_reverse_shift

    ########################################################################################################
    # Global class initialization
    genome_data = GenomeData(options.organism)
    hmm_data = HmmData()

    ###################################################################################################
    # Reading Input Matrix
    ###################################################################################################

    # Reading input argument
    input_matrix = arguments[0]

    # Create experimental matrix
    try:
        exp_matrix = ExperimentalMatrix()
        exp_matrix.read(input_matrix)
    except Exception:
        error_handler.throw_error("FP_WRONG_EXPMAT")

    ###################################################################################################
    # Reading Input
    ###################################################################################################

    # Group class
    class Group:
        def __init__(self):
            self.name = None
            self.original_regions = None
            self.regions = None
            self.dnase_file = None
            self.histone_file_list = []
            self.dnase_only = True
            self.histone_only = True
            self.hmm = []
            self.flag_multiple_hmms = False
            self.bias_table = None
            self.is_atac = False

    # Initialization
    name_list = exp_matrix.names
    type_list = exp_matrix.types
    file_dict = exp_matrix.files
    fields_dict = exp_matrix.fieldsDict
    objects_dict = exp_matrix.objectsDict

    # Populating fields dict data
    for e in ["HS", "DNASE", "ATAC", "HISTONE"]:
        try:
            fields_dict["data"][e]
        except Exception:
            fields_dict["data"][e] = []

    # Fetching chromosome sizes
    chrom_sizes_file_name = genome_data.get_chromosome_sizes()
    chrom_sizes_file = open(chrom_sizes_file_name, "r")
    chrom_sizes_dict = dict()
    for chrom_sizes_entry_line in chrom_sizes_file:
        chrom_sizes_entry_vec = chrom_sizes_entry_line.strip().split("\t")
        chrom_sizes_dict[chrom_sizes_entry_vec[0]] = int(chrom_sizes_entry_vec[1])
    chrom_sizes_file.close()

    # Fetching files per group
    group_list = []
    for g in fields_dict["group"].keys():
        group = Group()
        group.name = g
        for i in range(0, len(fields_dict["group"][g])):
            if (name_list[i] in fields_dict["data"]["HS"]):
                group.original_regions = objects_dict[name_list[i]]
                group.regions = deepcopy(group.original_regions)
                group.regions.extend(int(region_total_ext / 2), int(region_total_ext / 2))  # Extending
                group.regions.merge()  # Sort & Merge
            elif (name_list[i] in fields_dict["data"]["DNASE"]):
                group.dnase_file = GenomicSignal(file_dict[name_list[i]])
                group.dnase_file.load_sg_coefs(dnase_sg_window_size)
                group.is_atac = False
            elif (name_list[i] in fields_dict["data"]["ATAC"]):
                group.dnase_file = GenomicSignal(file_dict[name_list[i]])
                group.dnase_file.load_sg_coefs(atac_sg_window_size)
                group.is_atac = True
            elif (name_list[i] in fields_dict["data"]["HISTONE"]):
                group.histone_file_list.append(GenomicSignal(file_dict[name_list[i]]))
                group.histone_file_list[-1].load_sg_coefs(histone_sg_window_size)
            else:
                pass  # TODO ERROR (Category of data outside "HS, DNASE, ATAC, HISTONE")
        if (group.dnase_file): group.histone_only = False
        if (group.histone_file_list): group.dnase_only = False
        if (group.histone_only and group.dnase_only): pass  # TODO ERROR (There is no DNase or histone data)
        if (not group.original_regions): pass  # TODO ERROR (There is no HS regions)
        group_list.append(group)

    ###################################################################################################
    # Fetching Bias Table
    ###################################################################################################

    bias_correction = False
    if (options.bias_table):
        bias_table_group_list = options.bias_table.split(";")
        if (len(bias_table_group_list) != len(group_list)): pass  # TODO ERROR
        for g in range(0, len(group_list)):
            group = group_list[g]
            bias_table_list = bias_table_group_list[g].split(",")
            if (group.histone_only): continue
            group.bias_table = BiasTable().load_table(table_file_name_F=bias_table_list[0],
                                                      table_file_name_R=bias_table_list[1])
        bias_correction = True
    elif (options.default_bias_correction):

        for group in group_list:
            if (group.histone_only): continue

            if (options.default_bias_type == "SH"):
                my_table_file_F = hmm_data.get_default_bias_table_F_SH()
                my_table_file_R = hmm_data.get_default_bias_table_R_SH()
            elif (options.default_bias_type == "DH"):
                my_table_file_F = hmm_data.get_default_bias_table_F_DH()
                my_table_file_R = hmm_data.get_default_bias_table_R_DH()
            else:
                my_table_file_F = hmm_data.get_default_bias_table_F_ATAC()
                my_table_file_R = hmm_data.get_default_bias_table_R_ATAC()

            group.bias_table = BiasTable().load_table(table_file_name_F=my_table_file_F,
                                                      table_file_name_R=my_table_file_R)
        bias_correction = True
    ###################################################################################################
    # Creating HMMs
    ###################################################################################################

    # Fetching HMM input
    flag_multiple_hmms = False
    if (options.hmm_file):  # Argument is passed

        hmm_group_list = options.hmm_file.split(";")
        if (len(hmm_group_list) != len(group_list)): pass  # TODO ERROR
        for g in range(0, len(group_list)):

            group = group_list[g]

            # Fetching list of HMM files
            group.hmm = hmm_group_list[g].split(",")

            # Verifying HMM application mode (one HMM or multiple HMM files)
            if (len(group.hmm) == 1):
                group.flag_multiple_hmms = False
                group.hmm = group.hmm[0]
            elif (len(group.hmm) == len(histone_file_name_list)):
                flag_multiple_hmms = True
            else:
                error_handler.throw_error("FP_NB_HMMS")

    else:  # Argument was not passed

        for group in group_list:

            group.flag_multiple_hmms = False
            if (group.dnase_only):
                if bias_correction:
                    if (group.is_atac):
                        #group.hmm = hmm_data.get_default_hmm_atac_bc()
                        hmm_file = hmm_data.get_default_hmm_atac_bc()
                        group.hmm = joblib.load(hmm_file)
                    else:
                        group.hmm = hmm_data.get_default_hmm_dnase_bc()
                else:
                    if (group.is_atac):
                        #group.hmm = hmm_data.get_default_hmm_atac()
                        hmm_file = hmm_data.get_default_hmm_atac_bc()
                        group.hmm = joblib.load(hmm_file)
                    else:
                        group.hmm = hmm_data.get_default_hmm_dnase()
            elif group.histone_only:
                group.hmm = hmm_data.get_default_hmm_histone()
            else:
                if bias_correction:
                    if group.is_atac:
                        group.hmm = hmm_data.get_default_hmm_atac_histone_bc()
                    else:
                        group.hmm = hmm_data.get_default_hmm_dnase_histone_bc()
                else:
                    if group.is_atac:
                        group.hmm = hmm_data.get_default_hmm_atac_histone()
                    else:
                        group.hmm = hmm_data.get_default_hmm_dnase_histone()

    # Creating scikit HMM list
    for group in group_list:

        if (group.flag_multiple_hmms):

            hmm_list = []
            for hmm_file_name in group.hmm:
                scikit_hmm = None
                try:
                    hmm_scaffold = HMM()
                    hmm_scaffold.load_hmm(hmm_file_name)
                    scikit_hmm = GaussianHMM(n_components=hmm_scaffold.states, covariance_type="full")
                    scikit_hmm.startprob_ = array(hmm_scaffold.pi)
                    scikit_hmm.transmat_ = array(hmm_scaffold.A)
                    scikit_hmm.means_ = array(hmm_scaffold.means)
                    scikit_hmm.covars_ = array(hmm_scaffold.covs)
                except Exception:
                    error_handler.throw_error("FP_HMM_FILES")
                hmm_list.append(scikit_hmm)
            group.hmm = hmm_list
        else:
            scikit_hmm = None
            try:
                hmm_scaffold = HMM()
                hmm_scaffold.load_hmm(group.hmm)
                scikit_hmm = GaussianHMM(n_components=hmm_scaffold.states, covariance_type="full")
                scikit_hmm.startprob_ = array(hmm_scaffold.pi)
                scikit_hmm.transmat_ = array(hmm_scaffold.A)
                scikit_hmm.means_ = array(hmm_scaffold.means)
                scikit_hmm.covars_ = array(hmm_scaffold.covs)
            except Exception:
                error_handler.throw_error("FP_HMM_FILES")
            group.hmm = scikit_hmm

    ###################################################################################################
    # Main Pipeline
    ###################################################################################################

    # Iterating over groups
    for group in group_list:

        # Initializing result set
        footprints = GenomicRegionSet(group.name)

        # Iterating over regions
        for r in group.regions.sequences:

            ###################################################################################################
            # DNASE ONLY
            ###################################################################################################

            if group.dnase_only:

                # Fetching DNase signal
                try:
                    if group.is_atac:
                        atac_norm_f, atac_slope_f, atac_norm_r, atac_slope_r = \
                            group.dnase_file.get_signal_atac(r.chrom, r.initial, r.final, atac_downstream_ext,
                                                             atac_upstream_ext, atac_forward_shift, atac_reverse_shift,
                                                             atac_initial_clip, atac_norm_per, atac_slope_per,
                                                             group.bias_table, genome_data.get_genome())

                        input_sequence = array([atac_norm_f, atac_slope_f, atac_norm_r, atac_slope_r]).T
                    else:
                        dnase_norm, dnase_slope = group.dnase_file.get_signal(r.chrom, r.initial, r.final,
                                                                              dnase_downstream_ext, dnase_upstream_ext,
                                                                              dnase_forward_shift, dnase_reverse_shift,
                                                                              dnase_initial_clip, dnase_norm_per,
                                                                              dnase_slope_per,
                                                                              group.bias_table,
                                                                              genome_data.get_genome())
                        input_sequence = array([dnase_norm, dnase_slope]).T
                except Exception:
                    error_handler.throw_warning("FP_DNASE_PROC", add_msg="for region (" + ",".join([r.chrom,
                                                                                                    str(r.initial), str(
                            r.final)]) + "). This iteration will be skipped.")
                    continue

                # Applying HMM
                if (isinstance(group.hmm, list)): continue  # TODO ERROR
                try:
                    posterior_list = group.hmm.predict(input_sequence)
                except Exception:
                    error_handler.throw_warning("FP_HMM_APPLIC", add_msg="in region (" + ",".join([r.chrom,
                                                                                                   str(r.initial), str(
                            r.final)]) + "). This iteration will be skipped.")
                    continue

                # Formatting results
                start_pos = 0
                flag_start = False
                if group.is_atac:
                    fp_state_nb = 1
                else:
                    fp_state_nb = 4
                for k in range(r.initial, r.initial + len(posterior_list)):
                    curr_index = k - r.initial
                    if (flag_start):
                        if (posterior_list[curr_index] != fp_state_nb):
                            if (k - start_pos < options.fp_limit_size):
                                fp = GenomicRegion(r.chrom, start_pos, k)
                                footprints.add(fp)
                            flag_start = False
                    else:
                        if (posterior_list[curr_index] == fp_state_nb):
                            flag_start = True
                            start_pos = k
                if (flag_start):
                    fp = GenomicRegion(r.chrom, start_pos, r.final)
                    footprints.add(fp)

            ###################################################################################################
            # HISTONES
            ###################################################################################################

            else:

                # Fetching DNase signal
                if (not group.histone_only):
                    try:
                        if (group.is_atac):
                            dnase_norm, dnase_slope = group.dnase_file.get_signal(r.chrom, r.initial, r.final,
                                                                                  atac_downstream_ext,
                                                                                  atac_upstream_ext,
                                                                                  atac_forward_shift,
                                                                                  atac_reverse_shift,
                                                                                  dnase_initial_clip, dnase_norm_per,
                                                                                  dnase_slope_per,
                                                                                  group.bias_table,
                                                                                  genome_data.get_genome())
                        else:
                            dnase_norm, dnase_slope = group.dnase_file.get_signal(r.chrom, r.initial, r.final,
                                                                                  dnase_downstream_ext,
                                                                                  dnase_upstream_ext,
                                                                                  dnase_forward_shift,
                                                                                  dnase_reverse_shift,
                                                                                  dnase_initial_clip, dnase_norm_per,
                                                                                  dnase_slope_per,
                                                                                  group.bias_table,
                                                                                  genome_data.get_genome())
                    except Exception:
                        error_handler.throw_warning("FP_DNASE_PROC", add_msg="for region (" + ",".join([r.chrom,
                                                                                                        str(r.initial),
                                                                                                        str(
                                                                                                            r.final)]) + "). This iteration will be skipped.")
                        continue

                # Iterating over histone modifications
                for i in range(0, len(group.histone_file_list)):

                    # Fetching histone signal
                    try:
                        histone_file = group.histone_file_list[i]
                        histone_norm, histone_slope = histone_file.get_signal(r.chrom, r.initial, r.final,
                                                                              histone_downstream_ext,
                                                                              histone_upstream_ext,
                                                                              histone_forward_shift,
                                                                              histone_reverse_shift,
                                                                              histone_initial_clip, histone_norm_per,
                                                                              histone_slope_per, False, False, False,
                                                                              False, False)
                    except Exception:
                        error_handler.throw_warning("FP_HISTONE_PROC", add_msg="for region (" + ",".join([r.chrom,
                                                                                                          str(
                                                                                                              r.initial),
                                                                                                          str(
                                                                                                              r.final)]) + ") and histone modification " + histone_file.file_name + ". This iteration will be skipped for this histone.")
                        continue

                    # Formatting sequence
                    try:
                        if (group.histone_only):
                            input_sequence = array([histone_norm, histone_slope]).T
                        else:
                            input_sequence = array([dnase_norm, dnase_slope, histone_norm, histone_slope]).T
                    except Exception:
                        error_handler.throw_warning("FP_SEQ_FORMAT", add_msg="for region (" + ",".join(
                            [r.chrom, str(r.initial), str(
                                r.final)]) + ") and histone modification " + histone_file.file_name + ". This iteration will be skipped.")
                        continue

                    # Applying HMM
                    if (flag_multiple_hmms):
                        current_hmm = group.hmm[i]
                    else:
                        current_hmm = group.hmm
                    if (
                    isnan(sum(input_sequence))): continue  # Handling NAN's in signal / hmmlearn throws error TODO ERROR
                    try:
                        posterior_list = current_hmm.predict(input_sequence)
                    except Exception:
                        error_handler.throw_warning("FP_HMM_APPLIC", add_msg="in region (" + ",".join(
                            [r.chrom, str(r.initial), str(
                                r.final)]) + ") and histone modification " + histone_file.file_name + ". This iteration will be skipped.")
                        continue

                    # Histone-only limit size
                    if (group.histone_only):
                        fp_limit_size = fp_limit_size_histone
                        fp_state_nb = 4
                    else:
                        fp_state_nb = 7

                    # Formatting results
                    start_pos = 0
                    flag_start = False
                    for k in range(r.initial, r.initial + len(posterior_list)):
                        curr_index = k - r.initial
                        if (flag_start):
                            if (posterior_list[curr_index] != fp_state_nb):
                                if (k - start_pos < fp_limit_size):
                                    fp = GenomicRegion(r.chrom, start_pos, k)
                                    footprints.add(fp)
                                flag_start = False
                        else:
                            if (posterior_list[curr_index] == fp_state_nb):
                                flag_start = True
                                start_pos = k
                    if (flag_start):
                        fp = GenomicRegion(r.chrom, start_pos, r.final)
                        footprints.add(fp)

        ###################################################################################################
        # Post-processing
        ###################################################################################################

        # Parameters
        if (group.histone_only):
            fp_limit = fp_limit_size_ext_histone
            fp_ext = fp_ext_histone
            tc_ext = tc_ext_histone
            reads_file = group.histone_file_list[0]
            downstream_ext = histone_downstream_ext
            upstream_ext = histone_upstream_ext
            forward_shift = histone_forward_shift
            reverse_shift = histone_reverse_shift
            initial_clip = histone_initial_clip
        else:
            fp_limit = fp_limit_size_ext
            fp_ext = fp_ext
            tc_ext = tc_ext
            reads_file = group.dnase_file
            if (group.is_atac):
                downstream_ext = atac_downstream_ext
                upstream_ext = atac_upstream_ext
                forward_shift = atac_forward_shift
                reverse_shift = atac_reverse_shift
                initial_clip = atac_initial_clip
            else:
                downstream_ext = dnase_downstream_ext
                upstream_ext = dnase_upstream_ext
                forward_shift = dnase_forward_shift
                reverse_shift = dnase_reverse_shift
                initial_clip = dnase_initial_clip

        ###################################################################################################
        # Post-processing
        ###################################################################################################
        post_processing(footprints=footprints, original_regions=group.original_regions, fp_limit=fp_limit,
                        fp_ext=fp_ext, genome_data=genome_data, tc_ext=tc_ext,
                        reads_file=reads_file, downstream_ext=downstream_ext, upstream_ext=upstream_ext,
                        forward_shift=forward_shift, reverse_shift=reverse_shift,
                        initial_clip=initial_clip, output_location=options.output_location,
                        output_prefix=options.output_prefix)

def atac_footprints():
    """
    Performs footprints identification from ATAC-seq.

    Authors: Eduardo G. Gusmao, Zhijian Li.
    """

    ###################################################################################################
    # Processing Input Arguments
    ###################################################################################################

    # Initializing Error Handler
    err = ErrorHandler()

    # Parameters
    usage_message = "%prog --atac-footprints [options] [reads.bam regions.bed]"

    # Initializing Option Parser
    parser = PassThroughOptionParser(usage=usage_message)

    parser.add_option("--hmm-file", dest="hmm_file", type="string",
                      metavar="FILE", default=None,
                      help=("If the argument is not given, then a default HMM will be used."))
    parser.add_option("--bias-table", dest="bias_table", type="string",
                      metavar="FILE_F,FILE_R", default=None,
                      help=("List of files with all possible k-mers (for any k) and their bias estimates. "
                            "Each line should contain a kmer and the bias estimate separated by tab."))
    parser.add_option("--organism", dest="organism", type="string", metavar="STRING", default="hg19",
                      help=("Organism considered on the analysis. Check our full documentation for all available "
                            "options. All default files such as genomes will be based on the chosen organism "
                            "and the data.config file."))

    # ATAC Hidden Options
    parser.add_option("--initial-clip", dest="initial_clip", type="int", metavar="INT", default=50, help=SUPPRESS_HELP)
    parser.add_option("--sg-window-size", dest="sg_window_size", type="int", metavar="INT", default=9,
                      help=SUPPRESS_HELP)
    parser.add_option("--norm-per", dest="norm_per", type="float", metavar="INT", default=98, help=SUPPRESS_HELP)
    parser.add_option("--slope-per", dest="slope_per", type="float", metavar="INT", default=98, help=SUPPRESS_HELP)
    parser.add_option("--downstream-ext", dest="downstream_ext", type="int", metavar="INT", default=1,
                      help=SUPPRESS_HELP)
    parser.add_option("--upstream-ext", dest="upstream_ext", type="int", metavar="INT", default=0, help=SUPPRESS_HELP)
    parser.add_option("--forward-shift", dest="forward_shift", type="int", metavar="INT", default=5, help=SUPPRESS_HELP)
    parser.add_option("--reverse-shift", dest="reverse_shift", type="int", metavar="INT", default=-4,
                      help=SUPPRESS_HELP)
    parser.add_option("--bias-correction-k", dest="bias_correction_k", type="int", metavar="INT", default=8,
                      help=SUPPRESS_HELP)

    parser.add_option("--region-total-ext", dest="region_total_ext", type="int", metavar="INT", default=10000,
                      help=SUPPRESS_HELP)
    parser.add_option("--fp-limit-size", dest="fp_limit_size", type="int", metavar="INT", default=50,
                      help=SUPPRESS_HELP)
    parser.add_option("--fp-ext", dest="fp_ext", type="int", metavar="INT", default=5, help=SUPPRESS_HELP)
    parser.add_option("--tc-ext", dest="tc_ext", type="int", metavar="INT", default=100, help=SUPPRESS_HELP)
    parser.add_option("--fp-limit", dest="fp_limit", type="int", metavar="INT", default=5, help=SUPPRESS_HELP)
    parser.add_option("--fp-state", dest="fp_state", type="int", metavar="INT", default=6, help=SUPPRESS_HELP)
    parser.add_option("--fp-bed-fname", dest="fp_bed_fname", type="string", metavar="STRING", default=None, help=SUPPRESS_HELP)

    parser.add_option("--unstrand-specific", dest="unstrand_specific",
                      action="store_true", default=False, help=SUPPRESS_HELP)

    # Output Options
    parser.add_option("--output-location", dest="output_location", type="string", metavar="PATH", default=getcwd(),
                      help=("Path where the output bias table files will be written."))
    parser.add_option("--output-prefix", dest="output_prefix", type="string", metavar="STRING", default=getcwd(),
                      help=("The prefix for results files."))

    # Processing Options
    options, arguments = parser.parse_args()

    if len(arguments) < 2:
        err.throw_error("ME_FEW_ARG", add_msg="You must specify reads and regions file.")

    ########################################################################################################
    # Global class initialization
    genome_data = GenomeData(options.organism)
    hmm_data = HmmData()

    ###################################################################################################
    # Fetching Bias Table
    ###################################################################################################
    if options.bias_table:
        bias_table_list = options.bias_table.split(",")
        bias_table = BiasTable().load_table(table_file_name_F=bias_table_list[0],
                                            table_file_name_R=bias_table_list[1])
    else:
        table_F = hmm_data.get_default_bias_table_F_ATAC()
        table_R = hmm_data.get_default_bias_table_R_ATAC()
        bias_table = BiasTable().load_table(table_file_name_F=table_F,
                                            table_file_name_R=table_R)

    ###################################################################################################
    # Creating HMMs
    ###################################################################################################
    hmm = None
    if options.hmm_file:
        hmm = joblib.load(options.hmm_file)
    else:
        hmm_file = hmm_data.get_default_hmm_atac_bc()
        hmm = joblib.load(hmm_file)

    hmm._compute_log_likelihood = types.MethodType(_compute_log_likelihood, hmm)
    # Initializing result set
    footprints = GenomicRegionSet(options.output_prefix)

    reads_file = GenomicSignal(arguments[0])
    reads_file.load_sg_coefs(options.sg_window_size)

    original_regions = GenomicRegionSet("regions")
    original_regions.read(arguments[1])

    regions = deepcopy(original_regions)
    regions.extend(int(options.region_total_ext / 2), int(options.region_total_ext / 2))  # Extending
    regions.merge()

    if not options.unstrand_specific:
        for r in regions:
            atac_norm_f, atac_slope_f, atac_norm_r, atac_slope_r = \
                reads_file.get_signal_atac(r.chrom, r.initial, r.final, options.downstream_ext,
                                           options.upstream_ext, options.forward_shift, options.reverse_shift,
                                           options.initial_clip, options.norm_per, options.slope_per,
                                           bias_table, genome_data.get_genome())
            try:
                input_sequence = array([atac_norm_f, atac_slope_f, atac_norm_r, atac_slope_r]).T
            except Exception:
                err.throw_warning("FP_SEQ_FORMAT", add_msg="for region (" + ",".join([r.chrom, str(r.initial), str(
                    r.final)]) + "). This iteration will be skipped.")
                continue

            # Applying HMM
            try:
                posterior_list = hmm.predict(input_sequence)
                if options.fp_bed_fname:
                    output_bed_file(chrom=r.chrom, start=r.initial, end=r.final, states=posterior_list,
                                    output_fname=options.fp_bed_fname, fp_state=options.fp_state)
            except Exception:
                err.throw_warning("FP_HMM_APPLIC", add_msg="in region (" + ",".join([r.chrom, str(r.initial), str(
                    r.final)]) + "). This iteration will be skipped.")
                continue

            # Formatting results
            start_pos = 0
            flag_start = False
            fp_state_nb = options.fp_state
            for k in range(r.initial, r.initial + len(posterior_list)):
                curr_index = k - r.initial
                if (flag_start):
                    if (posterior_list[curr_index] != fp_state_nb):
                        if (k - start_pos < options.fp_limit_size):
                            fp = GenomicRegion(r.chrom, start_pos, k)
                            footprints.add(fp)
                        flag_start = False
                else:
                    if (posterior_list[curr_index] == fp_state_nb):
                        flag_start = True
                        start_pos = k
            if (flag_start):
                if (r.initial + len(posterior_list) - start_pos < options.fp_limit_size):
                    fp = GenomicRegion(r.chrom, start_pos, r.final)
                    footprints.add(fp)
    else:
        for r in regions:
            atac_norm, atac_slope = \
                reads_file.get_signal_atac2(r.chrom, r.initial, r.final, options.downstream_ext,
                                           options.upstream_ext, options.forward_shift, options.reverse_shift,
                                           options.initial_clip, options.norm_per, options.slope_per,
                                           bias_table, genome_data.get_genome())
            try:
                input_sequence = array([atac_norm, atac_slope]).T
            except Exception:
                err.throw_warning("FP_SEQ_FORMAT", add_msg="for region (" + ",".join([r.chrom, str(r.initial), str(
                    r.final)]) + "). This iteration will be skipped.")
                continue

            # Applying HMM
            try:
                posterior_list = hmm.predict(input_sequence)
                if options.fp_bed_fname:
                    output_bed_file(chrom=r.chrom, start=r.initial, end=r.final, states=posterior_list,
                                    output_fname=options.fp_bed_fname, fp_state=options.fp_state)
            except Exception:
                err.throw_warning("FP_HMM_APPLIC", add_msg="in region (" + ",".join([r.chrom, str(r.initial), str(
                    r.final)]) + "). This iteration will be skipped.")
                continue

            # Formatting results
            start_pos = 0
            flag_start = False
            fp_state_nb = options.fp_state
            for k in range(r.initial, r.initial + len(posterior_list)):
                curr_index = k - r.initial
                if (flag_start):
                    if (posterior_list[curr_index] != fp_state_nb):
                        if (k - start_pos < options.fp_limit_size):
                            fp = GenomicRegion(r.chrom, start_pos, k)
                            footprints.add(fp)
                        flag_start = False
                else:
                    if (posterior_list[curr_index] == fp_state_nb):
                        flag_start = True
                        start_pos = k
            if (flag_start):
                if (r.initial + len(posterior_list) - start_pos < options.fp_limit_size):
                    fp = GenomicRegion(r.chrom, start_pos, r.final)
                    footprints.add(fp)
    ###################################################################################################
    # Post-processing
    ###################################################################################################

    post_processing(footprints=footprints, original_regions=original_regions, fp_limit=40,
                    fp_ext=options.fp_ext, genome_data=genome_data, tc_ext=options.tc_ext,
                    reads_file=reads_file, downstream_ext=options.downstream_ext, upstream_ext=options.upstream_ext,
                    forward_shift=options.forward_shift, reverse_shift=options.reverse_shift,
                    initial_clip=options.initial_clip, output_location=options.output_location,
                    output_prefix=options.output_prefix)
    # TODO
    exit(0)


def output_bed_file(chrom, start, end, states, output_fname, fp_state):
    #state_dict = dict([(0, "0"), (1, "1"), (2, "2"), (3, "3"), (4, "4")])
    #color_dict = dict([(0, "0,0,0"), (1, "102,0,51"), (2, "153,0,153"), (3, "102,0,204"), (4, "0,0,255")])
    state_dict = dict([(0, "0"), (1, "1"), (2, "2"), (3, "3"), (4, "4"), (5, "5"), (6, "6")])
    color_dict = dict([(0, "0,0,0"), (1, "102,0,51"), (2, "153,0,153"), (3, "102,0,204"), (4, "0,0,255"),
                       (5, "51,153,255"), (6, "102,255,255")])
    state_dict[int(fp_state)] = "FP"

    current_state = states[0]
    start_postion = start
    is_print = False
    with open(output_fname, "a") as bed_file:
        for i in range(len(states)):
            if states[i] != current_state:
                end_position = start + i
                is_print = True
            elif i == len(states) - 1:
                end_position = end
                is_print = True

            if is_print:
                bed_file.write(chrom + " " + str(start_postion) + " " + str(end_position) + " "
                               + state_dict[current_state] + " " + str(1000) + " . "
                               + str(start_postion) + " " + str(end_position) + " "
                               + color_dict[current_state] + "\n")
                start_postion = end_position
                current_state = states[i]
                is_print = False


def dnase_footprints():
    """
    Performs footprints identification from DNase-seq.

    Authors: Eduardo G. Gusmao, Zhijian Li.
    """

    ###################################################################################################
    # Processing Input Arguments
    ###################################################################################################

    # Initializing Error Handler
    err = ErrorHandler()

    # Parameters
    usage_message = "%prog --dnase-footprints [options] [reads.bam regions.bed]"

    # Initializing Option Parser
    parser = PassThroughOptionParser(usage=usage_message)

    parser.add_option("--hmm-file", dest="hmm_file", type="string",
                      metavar="FILE", default=None,
                      help=("If the argument is not given, then a default HMM will be used."))
    parser.add_option("--organism", dest="organism", type="string", metavar="STRING", default="hg19",
                      help=("Organism considered on the analysis. Check our full documentation for all available "
                            "options. All default files such as genomes will be based on the chosen organism "
                            "and the data.config file."))
    parser.add_option("--bias-table", dest="bias_table", type="string",
                      metavar="FILE_F,FILE_R", default=None,
                      help=("List of files with all possible k-mers (for any k) and their bias estimates. "
                            "Each line should contain a kmer and the bias estimate separated by tab."))
    parser.add_option("--bias-correction", dest="bias_correction",
                      action="store_true", default=False,
                      help=("Applies DNase-seq cleavage bias correction with default k-mer bias "
                            "estimates (FAST HINT-BC). Please set the correct --bias-type "
                            "option that matches your experimental settings."))
    parser.add_option("--bias-type", dest="bias_type", type="string",
                      metavar="STRING", default="SH",
                      help=("Type of protocol used to generate the DNase-seq. "
                            "Available options are: 'SH' (DNase-seq single-hit protocol), 'DH' "
                            "(DNase-seq double-hit protocol). "))

    # DNASE Hidden Options
    parser.add_option("--initial-clip", dest="initial_clip", type="int", metavar="INT", default=1000,
                      help=SUPPRESS_HELP)
    parser.add_option("--sg-window-size", dest="sg_window_size", type="int", metavar="INT", default=9,
                      help=SUPPRESS_HELP)
    parser.add_option("--norm-per", dest="norm_per", type="float", metavar="INT", default=98, help=SUPPRESS_HELP)
    parser.add_option("--slope-per", dest="slope_per", type="float", metavar="INT", default=98, help=SUPPRESS_HELP)
    parser.add_option("--downstream-ext", dest="downstream_ext", type="int", metavar="INT", default=1,
                      help=SUPPRESS_HELP)
    parser.add_option("--upstream-ext", dest="upstream_ext", type="int", metavar="INT", default=0, help=SUPPRESS_HELP)
    parser.add_option("--forward-shift", dest="forward_shift", type="int", metavar="INT", default=0, help=SUPPRESS_HELP)
    parser.add_option("--reverse-shift", dest="reverse_shift", type="int", metavar="INT", default=0, help=SUPPRESS_HELP)
    parser.add_option("--bias-correction-k", dest="bias_correction_k", type="int", metavar="INT", default=6,
                      help=SUPPRESS_HELP)

    parser.add_option("--region-total-ext", dest="region_total_ext", type="int", metavar="INT", default=10000,
                      help=SUPPRESS_HELP)
    parser.add_option("--fp-limit-size", dest="fp_limit_size", type="int", metavar="INT", default=50,
                      help=SUPPRESS_HELP)
    parser.add_option("--fp-ext", dest="fp_ext", type="int", metavar="INT", default=5, help=SUPPRESS_HELP)
    parser.add_option("--tc-ext", dest="tc_ext", type="int", metavar="INT", default=100, help=SUPPRESS_HELP)
    parser.add_option("--fp-limit", dest="fp_limit", type="int", metavar="INT", default=10, help=SUPPRESS_HELP)

    # Output Options
    parser.add_option("--output-location", dest="output_location", type="string",
                      metavar="PATH", default=getcwd(),
                      help=("Path where the output bias table files will be written."))
    parser.add_option("--output-prefix", dest="output_prefix", type="string",
                      metavar="STRING", default=getcwd(),
                      help=("The prefix for results files."))

    # Processing Options
    options, arguments = parser.parse_args()

    if len(arguments) < 2:
        err.throw_error("ME_FEW_ARG", add_msg="You must specify reads and regions file.")

    ########################################################################################################
    # Global class initialization
    genome_data = GenomeData(options.organism)
    hmm_data = HmmData()

    ###################################################################################################
    # Fetching Bias Table
    ###################################################################################################
    bias_table = None
    if options.bias_correction:
        if options.bias_table:
            bias_table_list = options.bias_table.split(",")
            bias_table = BiasTable().load_table(table_file_name_F=bias_table_list[0],
                                                table_file_name_R=bias_table_list[1])
        else:
            if options.bias_type == 'SH':
                table_F = hmm_data.get_default_bias_table_F_SH()
                table_R = hmm_data.get_default_bias_table_R_SH()
                bias_table = BiasTable().load_table(table_file_name_F=table_F, table_file_name_R=table_R)
            elif options.bias_type == 'DH':
                table_F = hmm_data.get_default_bias_table_F_DH()
                table_R = hmm_data.get_default_bias_table_R_DH()
                bias_table = BiasTable().load_table(table_file_name_F=table_F, table_file_name_R=table_R)

    ###################################################################################################
    # Creating HMMs
    ###################################################################################################
    hmm_file = None
    if options.hmm_file:
        hmm_file = options.hmm_file
    else:
        if options.bias_correction:
            hmm_file = hmm_data.get_default_hmm_dnase_bc()
        else:
            hmm_file = hmm_data.get_default_hmm_dnase()

    scikit_hmm = None
    try:
        hmm_scaffold = HMM()
        hmm_scaffold.load_hmm(hmm_file)
        scikit_hmm = GaussianHMM(n_components=hmm_scaffold.states, covariance_type="full")
        scikit_hmm._compute_log_likelihood = types.MethodType(_compute_log_likelihood, scikit_hmm)
        scikit_hmm.startprob_ = array(hmm_scaffold.pi)
        scikit_hmm.transmat_ = array(hmm_scaffold.A)
        scikit_hmm.means_ = array(hmm_scaffold.means)
        scikit_hmm.covars_ = array(hmm_scaffold.covs)
    except Exception:
        err.throw_error("FP_HMM_FILES")

    # Initializing result set
    footprints = GenomicRegionSet(options.output_prefix)

    reads_file = GenomicSignal(arguments[0])
    reads_file.load_sg_coefs(options.sg_window_size)

    original_regions = GenomicRegionSet("regions")
    original_regions.read(arguments[1])

    regions = deepcopy(original_regions)
    regions.extend(int(options.region_total_ext / 2), int(options.region_total_ext / 2))  # Extending
    regions.merge()

    for r in regions:
        dnase_norm, dnase_slope = reads_file.get_signal(r.chrom, r.initial, r.final, options.downstream_ext,
                                                        options.upstream_ext, options.forward_shift,
                                                        options.reverse_shift, options.initial_clip, options.norm_per,
                                                        options.slope_per, bias_table, genome_data.get_genome())

        try:
            input_sequence = array([dnase_norm, dnase_slope]).T
        except Exception:
            err.throw_warning("FP_SEQ_FORMAT", add_msg="for region (" + ",".join([r.chrom, str(r.initial), str(
                r.final)]) + "). This iteration will be skipped.")
            continue

        # Applying HMM
        try:
            posterior_list = scikit_hmm.predict(input_sequence)
        except Exception:
            err.throw_warning("FP_HMM_APPLIC", add_msg="in region (" + ",".join([r.chrom, str(r.initial), str(
                r.final)]) + "). This iteration will be skipped.")
            continue

        # Formatting results
        start_pos = 0
        flag_start = False
        fp_state_nb = 4
        for k in range(r.initial, r.initial + len(posterior_list)):
            curr_index = k - r.initial
            if (flag_start):
                if (posterior_list[curr_index] != fp_state_nb):
                    if (k - start_pos < options.fp_limit_size):
                        fp = GenomicRegion(r.chrom, start_pos, k)
                        footprints.add(fp)
                    flag_start = False
            else:
                if (posterior_list[curr_index] == fp_state_nb):
                    flag_start = True
                    start_pos = k
        if (flag_start):
            fp = GenomicRegion(r.chrom, start_pos, r.final)
            footprints.add(fp)

    ###################################################################################################
    # Post-processing
    ###################################################################################################
    post_processing(footprints=footprints, original_regions=original_regions, fp_limit=options.fp_limit,
                    fp_ext=options.fp_ext, genome_data=genome_data, tc_ext=options.tc_ext,
                    reads_file=reads_file, downstream_ext=options.downstream_ext, upstream_ext=options.upstream_ext,
                    forward_shift=options.forward_shift, reverse_shift=options.reverse_shift,
                    initial_clip=options.initial_clip, output_location=options.output_location,
                    output_prefix=options.output_prefix)
    # TODO
    exit(0)


def histone_footprints():
    """
    Performs footprints identification from Histone data.

    Authors: Eduardo G. Gusmao, Zhijian Li.
    """

    ###################################################################################################
    # Processing Input Arguments
    ###################################################################################################

    # Initializing Error Handler
    err = ErrorHandler()

    # Parameters
    usage_message = "%prog --histone-footprints [options] [reads.bam regions.bed]"

    # Initializing Option Parser
    parser = PassThroughOptionParser(usage=usage_message)

    parser.add_option("--hmm-file", dest="hmm_file", type="string",
                      metavar="FILE", default=None,
                      help=("If the argument is not given, then a default HMM will be used."))
    parser.add_option("--organism", dest="organism", type="string", metavar="STRING", default="hg19",
                      help=("Organism considered on the analysis. Check our full documentation for all available "
                            "options. All default files such as genomes will be based on the chosen organism "
                            "and the data.config file."))

    parser.add_option("--initial-clip", dest="initial_clip", type="int", metavar="INT", default=1000,
                      help=SUPPRESS_HELP)
    parser.add_option("--sg-window-size", dest="sg_window_size", type="int", metavar="INT", default=201,
                      help=SUPPRESS_HELP)
    parser.add_option("--norm-per", dest="norm_per", type="float", metavar="INT", default=98, help=SUPPRESS_HELP)
    parser.add_option("--slope-per", dest="slope_per", type="float", metavar="INT", default=98, help=SUPPRESS_HELP)
    parser.add_option("--downstream-ext", dest="downstream_ext", type="int", metavar="INT", default=200,
                      help=SUPPRESS_HELP)
    parser.add_option("--upstream-ext", dest="upstream_ext", type="int", metavar="INT", default=0, help=SUPPRESS_HELP)
    parser.add_option("--forward-shift", dest="forward_shift", type="int", metavar="INT", default=0, help=SUPPRESS_HELP)
    parser.add_option("--reverse-shift", dest="reverse_shift", type="int", metavar="INT", default=0, help=SUPPRESS_HELP)

    parser.add_option("--region-total-ext", dest="region_total_ext", type="int", metavar="INT", default=10000,
                      help=SUPPRESS_HELP)
    parser.add_option("--fp-limit-size", dest="fp_limit_size", type="int", metavar="INT", default=2000,
                      help=SUPPRESS_HELP)
    parser.add_option("--fp-ext", dest="fp_ext", type="int", metavar="INT", default=50, help=SUPPRESS_HELP)
    parser.add_option("--tc-ext", dest="tc_ext", type="int", metavar="INT", default=500, help=SUPPRESS_HELP)
    parser.add_option("--fp-limit", dest="fp_limit", type="int", metavar="INT", default=200, help=SUPPRESS_HELP)

    # Output Options
    parser.add_option("--output-location", dest="output_location", type="string",
                      metavar="PATH", default=getcwd(),
                      help=("Path where the output bias table files will be written."))
    parser.add_option("--output-prefix", dest="output_prefix", type="string",
                      metavar="STRING", default=getcwd(),
                      help=("The prefix for results files."))

    # Processing Options
    options, arguments = parser.parse_args()

    if len(arguments) < 2:
        err.throw_error("ME_FEW_ARG", add_msg="You must specify reads and regions file.")

    ########################################################################################################
    # Global class initialization
    genome_data = GenomeData(options.organism)
    hmm_data = HmmData()

    ###################################################################################################
    # Creating HMMs
    ###################################################################################################
    hmm_file = None
    if options.hmm_file:
        hmm_file = options.hmm_file
    else:
        hmm_file = hmm_data.get_default_hmm_histone()

    scikit_hmm = None
    try:
        hmm_scaffold = HMM()
        hmm_scaffold.load_hmm(hmm_file)
        scikit_hmm = GaussianHMM(n_components=hmm_scaffold.states, covariance_type="full")
        scikit_hmm.startprob_ = array(hmm_scaffold.pi)
        scikit_hmm.transmat_ = array(hmm_scaffold.A)
        scikit_hmm.means_ = array(hmm_scaffold.means)
        scikit_hmm.covars_ = array(hmm_scaffold.covs)
        scikit_hmm._compute_log_likelihood = types.MethodType(_compute_log_likelihood, scikit_hmm)
    except Exception:
        err.throw_error("FP_HMM_FILES")

    # Initializing result set
    footprints = GenomicRegionSet(options.output_prefix)

    reads_file = GenomicSignal(arguments[0])
    reads_file.load_sg_coefs(options.sg_window_size)

    original_regions = GenomicRegionSet("regions")
    original_regions.read(arguments[1])

    regions = deepcopy(original_regions)
    regions.extend(int(options.region_total_ext / 2), int(options.region_total_ext / 2))  # Extending
    regions.merge()

    for r in regions:
        histone_norm, histone_slope = reads_file.get_signal(ref=r.chrom, start=r.initial, end=r.final,
                                                        downstream_ext=options.downstream_ext,
                                                        upstream_ext=options.upstream_ext,
                                                        forward_shift=options.forward_shift,
                                                        reverse_shift=options.reverse_shift,
                                                        initial_clip=options.initial_clip,
                                                        per_norm=options.norm_per,
                                                        per_slope=options.slope_per,
                                                        genome_file_name=genome_data.get_genome())

        try:
            input_sequence = array([histone_norm, histone_slope]).T
        except Exception:
            err.throw_warning("FP_SEQ_FORMAT", add_msg="for region (" + ",".join([r.chrom, str(r.initial), str(
                r.final)]) + "). This iteration will be skipped.")
            continue

        # Applying HMM
        try:
            posterior_list = scikit_hmm.predict(input_sequence)
        except Exception:
            err.throw_warning("FP_HMM_APPLIC", add_msg="in region (" + ",".join([r.chrom, str(r.initial), str(
                r.final)]) + "). This iteration will be skipped.")
            continue

        # Formatting results
        start_pos = 0
        flag_start = False
        fp_state_nb = 4
        for k in range(r.initial, r.initial + len(posterior_list)):
            curr_index = k - r.initial
            if (flag_start):
                if (posterior_list[curr_index] != fp_state_nb):
                    if (k - start_pos < options.fp_limit_size):
                        fp = GenomicRegion(r.chrom, start_pos, k)
                        footprints.add(fp)
                    flag_start = False
            else:
                if (posterior_list[curr_index] == fp_state_nb):
                    flag_start = True
                    start_pos = k
        if (flag_start):
            fp = GenomicRegion(r.chrom, start_pos, r.final)
            footprints.add(fp)

    ###################################################################################################
    # Post-processing
    ###################################################################################################
    post_processing(footprints=footprints, original_regions=original_regions, fp_limit=options.fp_limit,
                    fp_ext=options.fp_ext, genome_data=genome_data, tc_ext=options.tc_ext,
                    reads_file=reads_file, downstream_ext=options.downstream_ext, upstream_ext=options.upstream_ext,
                    forward_shift=options.forward_shift, reverse_shift=options.reverse_shift,
                    initial_clip=options.initial_clip, output_location=options.output_location,
                    output_prefix=options.output_prefix)
    # TODO
    exit(0)


def dnase_histone_footprints():
    """
    Performs footprints identification from DNase-seq combining with histone modification data.

    Authors: Eduardo G. Gusmao, Zhijian Li.
    """

    ###################################################################################################
    # Processing Input Arguments
    ###################################################################################################

    # Initializing Error Handler
    err = ErrorHandler()

    # Parameters
    usage_message = "%prog --dnase-histone-footprints [options] [DNase.bam histone.bam regions.bed]"

    # Initializing Option Parser
    parser = PassThroughOptionParser(usage=usage_message)

    parser.add_option("--hmm-file", dest="hmm_file", type="string",
                      metavar="FILE", default=None,
                      help=("If the argument is not given, then a default HMM will be used."))
    parser.add_option("--organism", dest="organism", type="string", metavar="STRING", default="hg19",
                      help=("Organism considered on the analysis. Check our full documentation for all available "
                            "options. All default files such as genomes will be based on the chosen organism "
                            "and the data.config file."))
    parser.add_option("--bias-table", dest="bias_table", type="string",
                      metavar="FILE_F,FILE_R", default=None,
                      help=("List of files with all possible k-mers (for any k) and their bias estimates. "
                            "Each line should contain a kmer and the bias estimate separated by tab."))
    parser.add_option("--bias-correction", dest="bias_correction",
                      action="store_true", default=False,
                      help=("Applies DNase-seq cleavage bias correction with default k-mer bias "
                            "estimates (FAST HINT-BC). Please set the correct --bias-type "
                            "option that matches your experimental settings."))
    parser.add_option("--bias-type", dest="bias_type", type="string",
                      metavar="STRING", default="SH",
                      help=("Type of protocol used to generate the DNase-seq. "
                            "Available options are: 'SH' (DNase-seq single-hit protocol), 'DH' "
                            "(DNase-seq double-hit protocol). "))


    parser.add_option("--dnase-initial-clip", dest="dnase_initial_clip", type="int", metavar="INT", default=1000,
                      help=SUPPRESS_HELP)
    parser.add_option("--dnase-sg-window-size", dest="dnase_sg_window_size", type="int", metavar="INT", default=9,
                      help=SUPPRESS_HELP)
    parser.add_option("--dnase-norm-per", dest="dnase_norm_per", type="float", metavar="INT", default=98, help=SUPPRESS_HELP)
    parser.add_option("--dnase-slope-per", dest="dnase_slope_per", type="float", metavar="INT", default=98, help=SUPPRESS_HELP)
    parser.add_option("--dnase-downstream-ext", dest="dnase_downstream_ext", type="int", metavar="INT", default=1,
                      help=SUPPRESS_HELP)
    parser.add_option("--dnase-upstream-ext", dest="dnase_upstream_ext", type="int", metavar="INT", default=0, help=SUPPRESS_HELP)
    parser.add_option("--dnase-forward-shift", dest="dnase_forward_shift", type="int", metavar="INT", default=0, help=SUPPRESS_HELP)
    parser.add_option("--dnase-reverse-shift", dest="dnase_reverse_shift", type="int", metavar="INT", default=0, help=SUPPRESS_HELP)


    parser.add_option("--histone-initial-clip", dest="histone_initial_clip", type="int", metavar="INT", default=1000,
                      help=SUPPRESS_HELP)
    parser.add_option("--histone-sg-window-size", dest="histone_sg_window_size", type="int", metavar="INT", default=201,
                      help=SUPPRESS_HELP)
    parser.add_option("--histone-norm-per", dest="histone_norm_per", type="float", metavar="INT", default=98, help=SUPPRESS_HELP)
    parser.add_option("--histone-slope-per", dest="histone_slope_per", type="float", metavar="INT", default=98, help=SUPPRESS_HELP)
    parser.add_option("--histone-downstream-ext", dest="histone_downstream_ext", type="int", metavar="INT", default=200,
                      help=SUPPRESS_HELP)
    parser.add_option("--histone-upstream-ext", dest="histone_upstream_ext", type="int", metavar="INT", default=0, help=SUPPRESS_HELP)
    parser.add_option("--histone-forward-shift", dest="histone_forward_shift", type="int", metavar="INT", default=0, help=SUPPRESS_HELP)
    parser.add_option("--histone-reverse-shift", dest="histone_reverse_shift", type="int", metavar="INT", default=0, help=SUPPRESS_HELP)


    parser.add_option("--region-total-ext", dest="region_total_ext", type="int", metavar="INT", default=10000,
                      help=SUPPRESS_HELP)
    parser.add_option("--fp-limit-size", dest="fp_limit_size", type="int", metavar="INT", default=50,
                      help=SUPPRESS_HELP)
    parser.add_option("--fp-ext", dest="fp_ext", type="int", metavar="INT", default=5, help=SUPPRESS_HELP)
    parser.add_option("--tc-ext", dest="tc_ext", type="int", metavar="INT", default=100, help=SUPPRESS_HELP)
    parser.add_option("--fp-limit", dest="fp_limit", type="int", metavar="INT", default=10, help=SUPPRESS_HELP)

    # Output Options
    parser.add_option("--output-location", dest="output_location", type="string",
                      metavar="PATH", default=getcwd(),
                      help=("Path where the output bias table files will be written."))
    parser.add_option("--output-prefix", dest="output_prefix", type="string",
                      metavar="STRING", default=getcwd(),
                      help=("The prefix for results files."))


    # Processing Options
    options, arguments = parser.parse_args()

    if len(arguments) < 3:
        err.throw_error("ME_FEW_ARG", add_msg="You must specify DNase and histone reads and regions file.")

    ########################################################################################################
    # Global class initialization
    genome_data = GenomeData(options.organism)
    hmm_data = HmmData()

    ###################################################################################################
    # Fetching Bias Table
    ###################################################################################################
    bias_table = None
    if options.bias_correction:
        if options.bias_table:
            bias_table_list = options.bias_table.split(",")
            bias_table = BiasTable().load_table(table_file_name_F=bias_table_list[0],
                                                table_file_name_R=bias_table_list[1])
        else:
            if options.bias_type == 'SH':
                table_F = hmm_data.get_default_bias_table_F_SH()
                table_R = hmm_data.get_default_bias_table_R_SH()
                bias_table = BiasTable().load_table(table_file_name_F=table_F, table_file_name_R=table_R)
            elif options.bias_type == 'DH':
                table_F = hmm_data.get_default_bias_table_F_DH()
                table_R = hmm_data.get_default_bias_table_R_DH()
                bias_table = BiasTable().load_table(table_file_name_F=table_F, table_file_name_R=table_R)

    ###################################################################################################
    # Creating HMMs
    ###################################################################################################
    if options.hmm_file:
        hmm_file = options.hmm_file
    else:
        if options.bias_correction:
            hmm_file = hmm_data.get_default_hmm_dnase_histone_bc()
        else:
            hmm_file = hmm_data.get_default_hmm_dnase_histone()
    scikit_hmm = None
    try:
        hmm_scaffold = HMM()
        hmm_scaffold.load_hmm(hmm_file)
        scikit_hmm = GaussianHMM(n_components=hmm_scaffold.states, covariance_type="full")
        scikit_hmm.startprob_ = array(hmm_scaffold.pi)
        scikit_hmm.transmat_ = array(hmm_scaffold.A)
        scikit_hmm.means_ = array(hmm_scaffold.means)
        scikit_hmm.covars_ = array(hmm_scaffold.covs)
        scikit_hmm._compute_log_likelihood = types.MethodType(_compute_log_likelihood, scikit_hmm)
    except Exception:
        err.throw_error("FP_HMM_FILES")


    # Initializing result set
    footprints = GenomicRegionSet(options.output_prefix)

    dnase_reads_file = GenomicSignal(arguments[0])
    dnase_reads_file.load_sg_coefs(options.dnase_sg_window_size)

    histone_reads_file_list = list()
    for f in arguments[1:-1]:
        histone_reads_file_list.append(GenomicSignal(f))

    original_regions = GenomicRegionSet("regions")
    original_regions.read(arguments[-1])

    regions = deepcopy(original_regions)
    regions.extend(int(options.region_total_ext / 2), int(options.region_total_ext / 2))  # Extending
    regions.merge()

    for r in regions:
        dnase_norm, dnase_slope = dnase_reads_file.get_signal(ref=r.chrom, start=r.initial, end=r.final,
                                                              downstream_ext=options.dnase_downstream_ext,
                                                              upstream_ext=options.dnase_upstream_ext,
                                                              forward_shift=options.dnase_forward_shift,
                                                              reverse_shift=options.dnase_reverse_shift,
                                                              initial_clip=options.dnase_initial_clip,
                                                              per_norm=options.dnase_norm_per,
                                                              per_slope=options.dnase_slope_per,
                                                              bias_table=bias_table,
                                                              genome_file_name=genome_data.get_genome())
        # Iterating over histone modifications
        for i in range(0, len(histone_reads_file_list)):
            # Fetching histone signal
            histone_file = None
            try:
                histone_file = histone_reads_file_list[i]
                histone_file.load_sg_coefs(options.histone_sg_window_size)
                histone_norm, histone_slope = histone_file.get_signal(ref=r.chrom, start=r.initial, end=r.final,
                                                                      downstream_ext=options.histone_downstream_ext,
                                                                      upstream_ext=options.histone_upstream_ext,
                                                                      forward_shift=options.histone_forward_shift,
                                                                      reverse_shift=options.histone_reverse_shift,
                                                                      initial_clip=options.histone_initial_clip,
                                                                      per_norm=options.histone_norm_per,
                                                                      per_slope=options.histone_slope_per,
                                                                      genome_file_name=genome_data.get_genome())
            except Exception:
                err.throw_warning("FP_HISTONE_PROC", add_msg="for region (" + ",".join([r.chrom,str(r.initial),
                                str(r.final)]) + ") and histone modification " + histone_file.file_name +
                                ". This iteration will be skipped for this histone.")
                continue

            # Formatting sequence
            input_sequence = array([dnase_norm, dnase_slope, histone_norm, histone_slope]).T
            if (isnan(sum(input_sequence))): continue  # Handling NAN's in signal / hmmlearn throws error TODO ERROR
            try:
                posterior_list = scikit_hmm.predict(input_sequence)
            except Exception:
                err.throw_warning("FP_HMM_APPLIC", add_msg="in region (" + ",".join([r.chrom, str(r.initial), str(
                    r.final)]) + ") and histone modification " + histone_file.file_name + ". This iteration will be skipped.")
                continue

            # Formatting results
            start_pos = 0
            flag_start = False
            fp_state_nb = 7
            for k in range(r.initial, r.initial + len(posterior_list)):
                curr_index = k - r.initial
                if (flag_start):
                    if (posterior_list[curr_index] != fp_state_nb):
                        if (k - start_pos < options.fp_limit_size):
                            fp = GenomicRegion(r.chrom, start_pos, k)
                            footprints.add(fp)
                        flag_start = False
                else:
                    if (posterior_list[curr_index] == fp_state_nb):
                        flag_start = True
                        start_pos = k
            if (flag_start):
                fp = GenomicRegion(r.chrom, start_pos, r.final)
                footprints.add(fp)

    ###################################################################################################
    # Post-processing
    ###################################################################################################
    post_processing(footprints=footprints, original_regions=original_regions, fp_limit=options.fp_limit,
                    fp_ext=options.fp_ext, genome_data=genome_data, tc_ext=options.tc_ext,
                    reads_file=dnase_reads_file, downstream_ext=options.dnase_downstream_ext,
                    upstream_ext=options.dnase_upstream_ext,
                    forward_shift=options.dnase_forward_shift, reverse_shift=options.dnase_reverse_shift,
                    initial_clip=options.dnase_initial_clip, output_location=options.output_location,
                    output_prefix=options.output_prefix)

    # TODO
    exit(0)


def post_processing(footprints, original_regions, fp_limit, fp_ext, genome_data, tc_ext, reads_file,
                    downstream_ext, upstream_ext, forward_shift, reverse_shift, initial_clip, output_location, output_prefix):
    # Overlapping results with original regions
    footprints_overlap = footprints.intersect(original_regions, mode=OverlapType.ORIGINAL)

    # Sorting and Merging
    footprints_overlap.merge()

    # Extending footprints
    for f in footprints_overlap.sequences:
        if (f.final - f.initial < fp_limit):
            f.initial = max(0, f.initial - fp_ext)
            f.final = f.final + fp_ext

    # Sorting and Merging
    footprints_overlap.merge()

    # Fetching chromosome sizes
    chrom_sizes_file_name = genome_data.get_chromosome_sizes()
    chrom_sizes_file = open(chrom_sizes_file_name, "r")
    chrom_sizes_dict = dict()
    for chrom_sizes_entry_line in chrom_sizes_file:
        chrom_sizes_entry_vec = chrom_sizes_entry_line.strip().split("\t")
        chrom_sizes_dict[chrom_sizes_entry_vec[0]] = int(chrom_sizes_entry_vec[1])
    chrom_sizes_file.close()

    # Evaluating TC
    for f in footprints_overlap.sequences:
        mid = (f.initial + f.final) / 2
        p1 = max(mid - tc_ext, 0)
        p2 = min(mid + tc_ext, chrom_sizes_dict[f.chrom])
        try:
            tag_count = reads_file.get_tag_count(ref=f.chrom, start=p1, end=p2,
                                                 downstream_ext=downstream_ext, upstream_ext=upstream_ext,
                                                 forward_shift=forward_shift,reverse_shift=reverse_shift,
                                                 initial_clip=initial_clip)
        except Exception:
            tag_count = 0
        f.data = str(int(tag_count))

    ###################################################################################################
    # Writing output
    ###################################################################################################
    output_file_name = os.path.join(output_location, "{}.bed".format(output_prefix))
    footprints_overlap.write(output_file_name)

    # the number of reads
    lines = pysam.idxstats(reads_file.file_name).splitlines()
    num_reads = sum(map(int, [x.split("\t")[2] for x in lines if not x.startswith("#")]))

    # the number of peaks and tag count within peaks
    num_peaks = 0
    num_tc = 0
    for r in original_regions:
        num_peaks += 1
        try:
            tag_count = reads_file.get_tag_count(r.chrom, r.initial, r.final, downstream_ext, upstream_ext,
                                                 forward_shift, reverse_shift, initial_clip)
        except Exception:
            tag_count = 0
        num_tc += tag_count

    # the number of footprints
    num_fp = len(footprints_overlap)

    output_file_name = os.path.join(output_location, "{}.info".format(output_prefix))
    with open(output_file_name, "w") as f:
        f.write("Number of reads: " + str(num_reads) + "\n")
        f.write("Number of peaks: " + str(num_peaks) + "\n")
        f.write("Number of tag counts within peaks: " + str(num_tc) + "\n")
        f.write("Number of footprints: " + str(num_fp) + "\n")


def estimate_bias():
    """
    Performs bias table estimation.

    Authors: Eduardo G. Gusmao, Zhijian Li.
    """

    ###################################################################################################
    # Processing Input Arguments
    ###################################################################################################

    # Initializing Error Handler
    err = ErrorHandler()

    # Parameters
    usage_message = "%prog --estimate-bias [options] [reads.bam regions.bed]"

    # Initializing Option Parser
    parser = PassThroughOptionParser(usage=usage_message)

    # Input Options
    parser.add_option("--organism", dest="organism", type="string", metavar="STRING", default="hg19",
                      help=("Organism considered on the analysis. Check our full documentation for all available "
                            "options. All default files such as genomes will be based on the chosen organism "
                            "and the data.config file."))
    parser.add_option("--bias-type", dest="bias_type", type="string",
                      metavar="STRING", default=None,
                      help=("The methods that used to estimate the bias table "
                            "Available options are: 'KMER', 'PPM' and 'LSlim"))
    parser.add_option("--reads-file", dest="reads_file", type="string",
                      metavar="FILE", default=None,
                      help=("The BAM file containing the DNase-seq or ATAC-seq reads"))
    parser.add_option("--regions-file", dest="regions_file", type="string",
                      metavar="FILE", default=None,
                      help=("BED file of the regions you want to estimate the bias"))
    parser.add_option("--downstream-ext", dest="downstream_ext", type="int",
                      metavar="INT", default=1,
                      help=("Number of bps to extend towards the downstream region"))
    parser.add_option("--upstream-ext", dest="upstream_ext", type="int",
                      metavar="INT", default=0,
                      help=("Number of bps to extend towards the upstream region"))
    parser.add_option("--forward-shift", dest="forward_shift", type="int",
                      metavar="INT", default=0,
                      help=("Number of bps to shift the reads aligned to the forward strand"))
    parser.add_option("--reverse-shift", dest="reverse_shift", type="int",
                      metavar="INT", default=0,
                      help=("Number of bps to shift the reads aligned to the reverse strand"))
    parser.add_option("--k-nb", dest="k_nb", type="int",
                      metavar="INT", default=6,
                      help=("K-mers size used to estimate the bias"))

    # Output Options
    parser.add_option("--output-location", dest="output_location", type="string",
                      metavar="PATH", default=getcwd(),
                      help=("Path where the output bias table files will be written."))
    parser.add_option("--output-prefix", dest="output_prefix", type="string",
                      metavar="STRING", default=getcwd(),
                      help=("The prefix for results files."))

    options, arguments = parser.parse_args()

    genome_data = GenomeData(options.organism)

    bias_table = BiasTable(reads_file=options.reads_file, regions_file=options.regions_file,
                           genome_file=genome_data.get_genome(), k_nb=options.k_nb,
                           forward_shift=options.forward_shift, reverse_shift=options.reverse_shift,
                           bias_type=options.bias_type, output_location=options.output_location)

    table = bias_table.estimate()
    bias_table.write(options.output_prefix, table)

    # TODO
    exit(0)


def train_hmm():
    """
    Performs Hidden Markov Model training.

    Authors: Eduardo G. Gusmao, Zhijian Li.
    """

    ###################################################################################################
    # Processing Input Arguments
    ###################################################################################################

    # Initializing Error Handler
    err = ErrorHandler()

    # Parameters
    usage_message = "%prog --train-hmm [options] [file1 file2]"

    # Initializing Option Parser
    parser = PassThroughOptionParser(usage=usage_message)

    # Input Options
    parser.add_option("--organism", dest="organism", type="string",
                      metavar="STRING", default="hg19",
                      help=("Organism considered on the analysis. Check our full documentation for all available "
                            "options. All default files such as genomes will be based on the chosen organism "
                            "and the data.config file."))
    parser.add_option("--reads-file", dest="reads_file", type="string",
                      metavar="FILE", default=None,
                      help=("The BAM file containing the DNase-seq or ATAC-seq reads"))
    parser.add_option("--chrom", dest="chrom", type="string",
                      metavar="STRING", default="chr1",
                      help=("The name of chromosome used to train HMM"))
    parser.add_option("--start", dest="start", type="int",
                      metavar="INT", default=211428000)
    parser.add_option("--end", dest="end", type="int",
                      metavar="INT", default=211438000)
    parser.add_option("--annotate-file", dest="annotate_file", type="string", metavar="STRING",
                      default=None,
                      help=("A annotate file containing all the states."))
    parser.add_option("--bias-table", dest="bias_table", type="string",
                      metavar="FILE1_F,FILE1_R[;...;FILEM_F,FILEM_R]", default=None,
                      help=("List of files (for each input group; separated by semicolon) with all "
                            "possible k-mers (for any k) and their bias estimates. Each input group"
                            "should have two files: one for the forward and one for the reverse strand. "
                            "Each line should contain a kmer and the bias estimate separated by tab. "
                            "Leave an empty set for histone-only analysis groups. Eg. FILE1;;FILE3."))
    parser.add_option("--downstream-ext", dest="downstream_ext", type="int",
                      metavar="INT", default=1,
                      help=("Number of bps to extend towards the downstream region"))
    parser.add_option("--upstream-ext", dest="upstream_ext", type="int",
                      metavar="INT", default=0,
                      help=("Number of bps to extend towards the upstream region"))
    parser.add_option("--forward-shift", dest="forward_shift", type="int",
                      metavar="INT", default=0,
                      help=("Number of bps to shift the reads aligned to the forward strand"))
    parser.add_option("--reverse-shift", dest="reverse_shift", type="int",
                      metavar="INT", default=0,
                      help=("Number of bps to shift the reads aligned to the reverse strand"))
    parser.add_option("--k-nb", dest="k_nb", type="int",
                      metavar="INT", default=6,
                      help=("K-mers size used to estimate the bias"))

    # Output Options
    parser.add_option("--output-location", dest="output_location", type="string",
                      metavar="PATH", default=getcwd(),
                      help=("Path where the output bias table files will be written."))
    parser.add_option("--output-prefix", dest="output_prefix", type="string",
                      metavar="STRING", default=getcwd(),
                      help=("The prefix for results files."))
    parser.add_option("--print-bed-file", dest="print_bed_file",
                      action="store_true", default=False,
                      help=("If used, HINT will output the bed file containing "
                            "the annotated regions, so that you can visualize "
                            "you HMM annotation for potential errors"))

    options, arguments = parser.parse_args()

    # If HINT is required to train a hidden Markov model (HMM)
    hmm_model = TrainHMM(reads_file=options.reads_file, annotate_file=options.annotate_file,
                         print_bed_file=options.print_bed_file, output_location=options.output_location,
                         output_prefix=options.output_prefix, bias_table=options.bias_table,
                         organism=options.organism, k_nb=options.k_nb, chrom=options.chrom,
                         start=options.start, end=options.end,
                         downstream_ext=options.downstream_ext, upstream_ext=options.upstream_ext,
                         forward_shift=options.forward_shift, reverse_shift=options.reverse_shift)
    hmm_model.train()

    # TODO
    exit(0)


def evaluate_footprints():
    """
    Performs prediction evaluation.

    Authors: Eduardo G. Gusmao, Zhijian Li.
    """

    ###################################################################################################
    # Processing Input Arguments
    ###################################################################################################

    # Initializing Error Handler
    err = ErrorHandler()

    # Parameters
    usage_message = "%prog --evaluate-footprints [options] [file1 file2]"

    # Initializing Option Parser
    parser = PassThroughOptionParser(usage=usage_message)

    # Input Options
    parser.add_option("--tfbs-file", dest="tfbs_file", type="string",
                      metavar="FILE", default=None,
                      help=("A bed file containing all motif-predicted binding sites (MPBSs)."
                            "The values in the bed SCORE field will be used to rank the MPBSs."
                            "The extension must be (.bed)."))
    parser.add_option("--footprint-file", dest="footprint_file", type="string",
                      metavar="FILE1,FILE2,FILE3,FILE4...", default=None,
                      help=("The bed files containing the footprint predictions."
                            "The extension must be (.bed)."))
    parser.add_option("--footprint-name", dest="footprint_name", type="string",
                      metavar="NAME1,NAME2,NAME3,NAME4...", default=None,
                      help=("The name used to distinguish different footprint files."
                            "The number of methods name must be consistent with that of footprint files"))
    parser.add_option("--footprint-type", dest="footprint_type", type="string",
                      metavar="TYPE1,TYPE2,TYPE3,TYPE4...", default=None,
                      help=("The methods type used to predicted the footprint."
                            "Must be SC (site centric) or SEG (segmentation approach)"))

    # Output Options
    parser.add_option("--output-location", dest="output_location", type="string",
                      metavar="PATH", default=getcwd(),
                      help=("Path where the output bias table files will be written."))
    parser.add_option("--output-prefix", dest="output_prefix", type="string",
                      metavar="STRING", default=getcwd(),
                      help=("The prefix for results files."))
    parser.add_option("--print-roc-curve", dest="print_roc_curve",
                      action="store_true", default=False,
                      help=("If used, HINT will print the receiver operating characteristic curve."))
    parser.add_option("--print-pr-curve", dest="print_pr_curve",
                      action="store_true", default=False,
                      help=("If used, HINT will print the precision recall curve."))

    options, arguments = parser.parse_args()

    evaluation = Evaluation(options.tfbs_file, options.footprint_file,
                            options.footprint_name, options.footprint_type,
                            options.output_location, options.output_prefix,
                            options.print_roc_curve, options.print_pr_curve)
    evaluation.chip_evaluate()

    # TODO
    exit(0)


def print_lines():
    """
    Performs lines plotting.

    Authors: Eduardo G. Gusmao, Zhijian Li.
    """

    ###################################################################################################
    # Processing Input Arguments
    ###################################################################################################

    # Initializing Error Handler
    err = ErrorHandler()

    # Parameters
    usage_message = "%prog --print-lines [options] [file1 file2]"

    # Initializing Option Parser
    parser = PassThroughOptionParser(usage=usage_message)

    # Input Options
    parser.add_option("--organism", dest="organism", type="string",
                      metavar="STRING", default="hg19",
                      help=("Organism considered on the analysis. Check our full documentation for all available "
                            "options. All default files such as genomes will be based on the chosen organism "
                            "and the data.config file."))
    parser.add_option("--reads-file", dest="reads_file", type="string",
                      metavar="FILE", default=None,
                      help=("A bam file containing all the DNase-seq or ATAC-seq reads."))
    parser.add_option("--motif-file", dest="motif_file", type="string",
                      metavar="FILE", default=None,
                      help=("A bed file containing all motif-predicted binding sites (MPBSs)."
                            "The extension must be (.bed)."))
    parser.add_option("--bias-table", dest="bias_table", type="string",
                      metavar="FILE1_F,FILE1_R[;...;FILEM_F,FILEM_R]", default=None,
                      help=("List of files (for each input group; separated by semicolon) with all "
                            "possible k-mers (for any k) and their bias estimates. Each input group"
                            "should have two files: one for the forward and one for the reverse strand. "
                            "Each line should contain a kmer and the bias estimate separated by tab. "
                            "Leave an empty set for histone-only analysis groups. Eg. FILE1;;FILE3."))
    parser.add_option("--bias-table1", dest="bias_table1", type="string",
                      metavar="FILE1_F,FILE1_R[;...;FILEM_F,FILEM_R]", default=None)
    parser.add_option("--bias-table2", dest="bias_table2", type="string",
                      metavar="FILE1_F,FILE1_R[;...;FILEM_F,FILEM_R]", default=None)

    parser.add_option("--window-size", dest="window_size", type="int",
                      metavar="INT", default=400)

    # Hidden Options
    parser.add_option("--initial-clip", dest="initial_clip", type="int",
                      metavar="INT", default=50, help=SUPPRESS_HELP)
    parser.add_option("--downstream-ext", dest="downstream_ext", type="int",
                      metavar="INT", default=1, help=SUPPRESS_HELP)
    parser.add_option("--upstream-ext", dest="upstream_ext", type="int",
                      metavar="INT", default=0, help=SUPPRESS_HELP)
    parser.add_option("--forward-shift", dest="forward_shift", type="int",
                      metavar="INT", default=5, help=SUPPRESS_HELP)
    parser.add_option("--reverse-shift", dest="reverse_shift", type="int",
                      metavar="INT", default=-5, help=SUPPRESS_HELP)
    parser.add_option("--k-nb", dest="k_nb", type="int",
                      metavar="INT", default=6, help=SUPPRESS_HELP)

    # Output Options
    parser.add_option("--output-location", dest="output_location", type="string",
                      metavar="PATH", default=getcwd(),
                      help=("Path where the output bias table files will be written."))
    parser.add_option("--output-prefix", dest="output_prefix", type="string",
                      metavar="STRING", default=getcwd(),
                      help=("The prefix for results files."))
    parser.add_option("--print-corrected-plot", dest="print_corrected_plot",
                      action="store_true", default=False,
                      help=("If used, the plot containing bias signal for forward and reverse strand,"
                            "corrected and uncorredted signal will be printed."))
    parser.add_option("--print-strand-plot", dest="print_strand_plot",
                      action="store_true", default=False,
                      help=("If used, the plot containing the aggregated signal,"
                            "and strand-specific signal will be printed."))
    parser.add_option("--print-bias-plot", dest="print_bias_plot",
                      action="store_true", default=False,
                      help=("If used, the plot containing the aggregated signal,"
                            "and strand-specific signal will be printed."))


    options, arguments = parser.parse_args()

    plot = Plot(organism=options.organism, reads_file=options.reads_file, motif_file=options.motif_file,
                window_size=options.window_size, downstream_ext=options.downstream_ext, upstream_ext=options.upstream_ext,
                forward_shift=options.forward_shift, reverse_shift=options.reverse_shift,
                initial_clip=options.initial_clip, bias_table=options.bias_table, k_nb=options.k_nb,
                output_loc=options.output_location, output_prefix=options.output_prefix)

    if options.print_strand_plot:
        #plot.line1()
        plot.line4()
    if options.print_corrected_plot:
        plot.line2()
    if options.print_bias_plot:
        plot.line3(options.bias_table1, options.bias_table2)

    # TODO
    exit(0)


def print_signal():
    """
    Performs signals output.

    Authors: Eduardo G. Gusmao, Zhijian Li.
    """

    ###################################################################################################
    # Processing Input Arguments
    ###################################################################################################

    # Initializing Error Handler
    err = ErrorHandler()

    # Parameters
    usage_message = "%prog --print-signal [options] [file1 file2]"

    # Initializing Option Parser
    parser = PassThroughOptionParser(usage=usage_message)

    # Input Options
    parser.add_option("--organism", dest="organism", type="string",
                      metavar="STRING", default="hg19",
                      help=("Organism considered on the analysis. Check our full documentation for all available "
                            "options. All default files such as genomes will be based on the chosen organism "
                            "and the data.config file."))
    parser.add_option("--reads-file", dest="reads_file", type="string",
                      metavar="STRING", default=None,
                      help=("A bam file containing all the DNase-seq reads."))
    parser.add_option("--regions-file", dest="regions_file", type="string",
                      metavar="STRING", default=None,
                      help=("A bed file containing all the interested regions."))
    parser.add_option("--bias-table", dest="bias_table", type="string",
                      metavar="FILE1_F,FILE1_R[;...;FILEM_F,FILEM_R]", default=None,
                      help=("List of files (for each input group; separated by semicolon) with all "
                            "possible k-mers (for any k) and their bias estimates. Each input group"
                            "should have two files: one for the forward and one for the reverse strand. "
                            "Each line should contain a kmer and the bias estimate separated by tab. "
                            "Leave an empty set for histone-only analysis groups. Eg. FILE1;;FILE3."))

    # Hidden Options
    parser.add_option("--initial-clip", dest="initial_clip", type="int",
                      metavar="INT", default=50, help=SUPPRESS_HELP)
    parser.add_option("--downstream-ext", dest="downstream_ext", type="int",
                      metavar="INT", default=1, help=SUPPRESS_HELP)
    parser.add_option("--upstream-ext", dest="upstream_ext", type="int",
                      metavar="INT", default=0, help=SUPPRESS_HELP)
    parser.add_option("--forward-shift", dest="forward_shift", type="int",
                      metavar="INT", default=5, help=SUPPRESS_HELP)
    parser.add_option("--reverse-shift", dest="reverse_shift", type="int",
                      metavar="INT", default=-4, help=SUPPRESS_HELP)
    parser.add_option("--k-nb", dest="k_nb", type="int",
                      metavar="INT", default=6, help=SUPPRESS_HELP)

    # Output Options
    parser.add_option("--output-location", dest="output_location", type="string",
                      metavar="PATH", default=getcwd(),
                      help=("Path where the output bias table files will be written."))
    parser.add_option("--output-prefix", dest="output_prefix", type="string",
                      metavar="STRING", default=getcwd(),
                      help=("The prefix for results files."))
    parser.add_option("--raw-signal", dest="raw_signal",
                      action="store_true", default=False,
                      help=("If used, it will print the base overlap (raw) signals from DNase-seq "
                            " or ATAC-seq data. "))
    parser.add_option("--bc-signal", dest="bc_signal",
                      action="store_true", default=False,
                      help=("If used, it will print the base overlap (bias corrected) signals from DNase-seq "
                            " or ATAC-seq data. "))
    parser.add_option("--norm-signal", dest="norm_signal",
                      action="store_true", default=False,
                      help=("If used, it will print the base overlap (normalised) signals from DNase-seq "
                            " or ATAC-seq data. "))
    parser.add_option("--bigWig", dest="bigWig",
                      action="store_true", default=False,
                      help=("If used, all .wig files will be converted to .bw files"))
    parser.add_option("--strand-specific", dest="strand_specific",
                      action="store_true", default=False,
                      help=("If used, all .wig files will be converted to .bw files"))

    options, arguments = parser.parse_args()

    ########################################################################################################
    # Global class initialization
    genome_data = GenomeData(options.organism)
    hmm_data = HmmData()

    raw_signal_file = None
    bc_signal_file = None
    norm_signal_file = None
    # Output wig signal
    if options.raw_signal:
        raw_signal_file = os.path.join(options.output_location, "{}.raw.wig".format(options.output_prefix))
        open(raw_signal_file, "a").close()
    if options.bc_signal:
        bc_signal_file = os.path.join(options.output_location, "{}.bc.wig".format(options.output_prefix))
        open(bc_signal_file, "a").close()
    if options.norm_signal:
        norm_signal_file = os.path.join(options.output_location, "{}.norm.wig".format(options.output_prefix))
        open(norm_signal_file, "a").close()


    signal = GenomicSignal(options.reads_file)
    signal.load_sg_coefs(slope_window_size=9)
    regions = GenomicRegionSet("Interested regions")
    regions.read(options.regions_file)

    ###################################################################################################
    # Fetching Bias Table
    ###################################################################################################
    if options.bias_table:
        bias_table_list = options.bias_table.split(",")
        bias_table = BiasTable().load_table(table_file_name_F=bias_table_list[0],
                                            table_file_name_R=bias_table_list[1])
    else:
        table_F = hmm_data.get_default_bias_table_F_ATAC()
        table_R = hmm_data.get_default_bias_table_R_ATAC()
        bias_table = BiasTable().load_table(table_file_name_F=table_F,
                                            table_file_name_R=table_R)

    for region in regions:
        signal.print_signal(ref=region.chrom, start=region.initial, end=region.final,
                            downstream_ext=options.downstream_ext,
                            bias_table=bias_table,
                            upstream_ext=options.upstream_ext,
                            forward_shift=options.forward_shift,
                            reverse_shift=options.reverse_shift,
                            genome_file_name=genome_data.get_genome(),
                            raw_signal_file=raw_signal_file,
                            bc_signal_file=bc_signal_file,
                            norm_signal_file=norm_signal_file,
                            strand_specific=options.strand_specific)

    chrom_sizes_file = genome_data.get_chromosome_sizes()
    if options.bigWig:
        if options.raw_signal:
            bw_filename = os.path.join(options.output_location, "{}.raw.bw".format(options.output_prefix))
            system(" ".join(["wigToBigWig", raw_signal_file, chrom_sizes_file, bw_filename, "-verbose=0"]))
            os.remove(raw_signal_file)

        if options.bc_signal:
            bw_filename = os.path.join(options.output_location, "{}.bc.bw".format(options.output_prefix))
            system(" ".join(["wigToBigWig", bc_signal_file, chrom_sizes_file, bw_filename, "-verbose=0"]))
            os.remove(bc_signal_file)

            if options.strand_specific:
                bw_filename = os.path.join(options.output_location, "{}_Forward.bc.bw".format(options.output_prefix))
                wig_filename = os.path.join(options.output_location, "{}_Forward.bc.wig".format(options.output_prefix))
                system(" ".join(["wigToBigWig", wig_filename, chrom_sizes_file, bw_filename, "-verbose=0"]))
                os.remove(wig_filename)

                bw_filename = os.path.join(options.output_location, "{}_Reverse.bc.bw".format(options.output_prefix))
                wig_filename = os.path.join(options.output_location, "{}_Reverse.bc.wig".format(options.output_prefix))
                system(" ".join(["wigToBigWig", wig_filename, chrom_sizes_file, bw_filename, "-verbose=0"]))
                os.remove(wig_filename)

        if options.norm_signal:
            bw_filename = os.path.join(options.output_location, "{}.norm.bw".format(options.output_prefix))
            system(" ".join(["wigToBigWig", norm_signal_file, chrom_sizes_file, bw_filename, "-verbose=0"]))
            os.remove(norm_signal_file)

            if options.strand_specific:
                bw_filename = os.path.join(options.output_location, "{}_Forward.norm.bw".format(options.output_prefix))
                wig_filename = os.path.join(options.output_location, "{}_Forward.norm.wig".format(options.output_prefix))
                system(" ".join(["wigToBigWig", wig_filename, chrom_sizes_file, bw_filename, "-verbose=0"]))
                os.remove(wig_filename)

                bw_filename = os.path.join(options.output_location, "{}_Reverse.norm.bw".format(options.output_prefix))
                wig_filename = os.path.join(options.output_location, "{}_Reverse.norm.wig".format(options.output_prefix))
                system(" ".join(["wigToBigWig", wig_filename, chrom_sizes_file, bw_filename, "-verbose=0"]))
                os.remove(wig_filename)

    # TODO
    exit(0)


def create_evidence():
    """
    Performs evidence creation.

    Authors: Eduardo G. Gusmao, Zhijian Li.
    """

    ###################################################################################################
    # Processing Input Arguments
    ###################################################################################################

    # Initializing Error Handler
    err = ErrorHandler()

    # Parameters
    usage_message = "%prog --create-evidence [options] [file1 file2]"

    # Initializing Option Parser
    parser = PassThroughOptionParser(usage=usage_message)

    # Input Options
    parser.add_option("--mpbs-file", dest="mpbs_file", type="string",
                      metavar="FILE", default=None,
                      help=("motif predicted binding sites file"))
    parser.add_option("--tfbs-summit-file", dest="tfbs_summit_file", type="string",
                      metavar="FILE", default=None,
                      help=("the ChIP-seq peak files"))
    parser.add_option("--peak-ext", dest="peak_ext", type="int",
                      metavar="INT", default=100,
                      help=("The number used to extend the ChIP-seq summit"))

    # Output Options
    parser.add_option("--output-location", dest="output_location", type="string",
                      metavar="PATH", default=getcwd(),
                      help=("Path where the output bias table files will be written."))
    parser.add_option("--output-prefix", dest="output_prefix", type="string",
                      metavar="STRING", default=getcwd(),
                      help=("The prefix for results files."))

    options, arguments = parser.parse_args()

    evidence = Evidence(options.mpbs_file, options.tfbs_summit_file, options.peak_ext,
                        options.output_location, options.output_prefix)
    evidence.create_file()

    # TODO
    exit(0)


def diff_footprints():
    """
    Performs footprints different analysis.

    Authors: Eduardo G. Gusmao, Zhijian Li.
    """

    ###################################################################################################
    # Processing Input Arguments
    ###################################################################################################

    # Initializing Error Handler
    err = ErrorHandler()

    # Parameters
    usage_message = "%prog --diff-footprints [options] [file1 file2 ...]"

    # Initializing Option Parser
    parser = PassThroughOptionParser(usage=usage_message)

    # Input Options
    parser.add_option("--organism", dest="organism", type="string",
                      metavar="STRING", default="hg19",
                      help=("Organism considered on the analysis. Check our full documentation for all available "
                            "options. All default files such as genomes will be based on the chosen organism "
                            "and the data.config file."))
    parser.add_option("--mpbs-file", dest="mpbs_file", type="string",
                      metavar="FILE", default=None,
                      help=("motif predicted binding sites file, must be .bed file"))
    parser.add_option("--reads-file1", dest="reads_file1", type="string",
                      metavar="FILE", default=None,
                      help=("The BAM file containing the DNase-seq or ATAC-seq reads"))
    parser.add_option("--reads-file2", dest="reads_file2", type="string",
                      metavar="FILE", default=None,
                      help=("The BAM file containing the DNase-seq or ATAC-seq reads"))
    parser.add_option("--bias-table1", dest="bias_table1", type="string",
                      metavar="FILE1_F,FILE1_R", default=None,
                      help=("List of files (for each input group; separated by semicolon) with all "
                            "possible k-mers (for any k) and their bias estimates."))
    parser.add_option("--bias-table2", dest="bias_table2", type="string",
                      metavar="FILE2_F,FILE2_R", default=None,
                      help=("List of files (for each input group; separated by semicolon) with all "
                            "possible k-mers (for any k) and their bias estimates."))
    parser.add_option("--window-size", dest="window_size", type="int",
                      metavar="INT", default=200)
    parser.add_option("--motif-ext", dest="motif_ext", type="int",
                      metavar="INT", default=20)
    parser.add_option("--min-value", dest="min_value", type="int",
                      metavar="INT", default=1)
    parser.add_option("--tc1", dest="tc1", type="float",
                      metavar="INT", default=None)
    parser.add_option("--tc2", dest="tc2", type="float",
                      metavar="INT", default=None)

    # Hidden Options
    parser.add_option("--initial-clip", dest="initial_clip", type="int",
                      metavar="INT", default=1000, help=SUPPRESS_HELP)
    parser.add_option("--downstream-ext", dest="downstream_ext", type="int",
                      metavar="INT", default=1, help=SUPPRESS_HELP)
    parser.add_option("--upstream-ext", dest="upstream_ext", type="int",
                      metavar="INT", default=0, help=SUPPRESS_HELP)
    parser.add_option("--forward-shift", dest="forward_shift", type="int",
                      metavar="INT", default=5, help=SUPPRESS_HELP)
    parser.add_option("--reverse-shift", dest="reverse_shift", type="int",
                      metavar="INT", default=-4, help=SUPPRESS_HELP)
    parser.add_option("--k-nb", dest="k_nb", type="int",
                      metavar="INT", default=6, help=SUPPRESS_HELP)

    # Output Options
    parser.add_option("--output-location", dest="output_location", type="string",
                      metavar="PATH", default=getcwd(),
                      help=("Path where the output bias table files will be written."))
    parser.add_option("--output-prefix", dest="output_prefix", type="string",
                      metavar="STRING", default=getcwd(),
                      help=("The prefix for results files."))

    options, arguments = parser.parse_args()

    hmm_data = HmmData()

    if options.bias_table1 == None and options.bias_table2 == None:
        table_F = hmm_data.get_default_bias_table_F_ATAC()
        table_R = hmm_data.get_default_bias_table_R_ATAC()
        options.bias_table1 = table_F + "," + table_R
        options.bias_table2 = table_F + "," + table_R


    diff_footprints = DiffFootprints(options.organism, options.mpbs_file, options.reads_file1,
                                     options.reads_file2, options.bias_table1, options.bias_table2,
                                     options.window_size, options.motif_ext, options.min_value,
                                     options.initial_clip, options.downstream_ext, options.upstream_ext,
                                     options.forward_shift, options.reverse_shift, options.k_nb,
                                     options.output_location, options.output_prefix)

    diff_footprints.diff(options.tc1, options.tc2)

    # TODO
    exit(0)<|MERGE_RESOLUTION|>--- conflicted
+++ resolved
@@ -16,7 +16,6 @@
 from ..ExperimentalMatrix import ExperimentalMatrix
 from ..GenomicRegion import GenomicRegion
 from ..GenomicRegionSet import GenomicRegionSet
-<<<<<<< HEAD
 from .signalProcessing import GenomicSignal
 from .hmm import HMM
 from .biasTable import BiasTable
@@ -25,16 +24,6 @@
 from .evidence import Evidence
 from .plot import Plot
 from .diff_footprints import DiffFootprints
-=======
-from signalProcessing import GenomicSignal
-from hmm import HMM, _compute_log_likelihood
-from biasTable import BiasTable
-from evaluation import Evaluation
-from train import TrainHMM
-from evidence import Evidence
-from plot import Plot
-from diff_footprints import DiffFootprints
->>>>>>> 4566b074
 
 # External
 import os
