--- conflicted
+++ resolved
@@ -124,15 +124,9 @@
             label_y = "Precision"
             curve_name = "PRC"
             self.plot_curve(recall, precision, prc_auc, label_x, label_y, mpbs_name, curve_name)
-<<<<<<< HEAD
 
         self.output_points(mpbs_name, fpr, tpr, recall, precision)
 
-=======
-
-        self.output_points(mpbs_name, fpr, tpr, recall, precision)
-
->>>>>>> bd3afefc
     def plot_curve(self, data_x, data_y, stats, label_x, label_y, mpbs_name, curve_name):
         color_list = ["#000000", "#000099", "#006600", "#990000", "#660099", "#CC00CC", "#222222", "#CC9900",
                       "#FF6600", "#0000CC", "#336633", "#CC0000", "#6600CC", "#FF00FF", "#555555", "#CCCC00",
